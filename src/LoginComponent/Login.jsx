/* jshint esversion: 6 */
/* jshint esversion: 8 */
/* jshint ignore:start */
import React, { useContext, useEffect, useRef, useState } from "react";
import { FaGoogle, FaApple, FaFacebook, FaEye, FaEyeSlash, FaEnvelope, FaLock, FaCheck, FaArrowRight } from "react-icons/fa";
import PhoneInput from "react-phone-number-input";
import "react-phone-number-input/style.css";
import { Link, useNavigate } from "react-router-dom";
import axios from "axios";
import { MyContext } from "../Context/MyProvider";
import { TodoContext } from "../Context";
import { doc, getDoc, setDoc, updateDoc } from "firebase/firestore";
import { db } from "../Users_Chats/Firebase";
import { showTost } from "../showTost";
import { uid } from "uid";
<<<<<<< HEAD
import { useTranslation } from "react-i18next";
=======
import { useTranslation } from 'react-i18next';
>>>>>>> 5d584bfb

const Login = () => {
  const { t } = useTranslation();
  const Data = useContext(TodoContext);
  const { basUrl, setToastShow } = useContext(MyContext);
  const { t } = useTranslation();

  const [Email, setemail] = useState("");
  const [Password, setpassword] = useState("");
  const [Confirm, setconfirm] = useState();
  const [Password2, setpassword2] = useState();
  const [isVisible, setIsVisible] = useState(false);
  const [value, setValue] = useState();
  const [otpValue, setOtpValue] = useState([]);
  const [checkOtp, setChechOtp] = useState();
  const [passwordShow, setPasswordShow] = useState(false);
  const [otpShow, setOtpShow] = useState(false);
  const [showPassword, setShowPassword] = useState(false);
  const [isLoading, setIsLoading] = useState(false);
  const [emailError, setEmailError] = useState("");
  const [passwordError, setPasswordError] = useState("");

  const navigate = useNavigate();
  const inputFocus = useRef();
  const Inputref = useRef(Array.from({ length: 6 }, () => null));

  // Social Login Handlers - Placeholder for future OAuth integration
  const handleGoogleLogin = () => {
    console.log('Google login clicked');
    // TODO: Implement Google OAuth
    showTost({ title: "Google login coming soon!" });
  };

  const handleAppleLogin = () => {
    console.log('Apple login clicked');
    // TODO: Implement Apple Sign In
    showTost({ title: "Apple login coming soon!" });
  };

  const handleFacebookLogin = () => {
    console.log('Facebook login clicked');
    // TODO: Implement Facebook Login
    showTost({ title: "Facebook login coming soon!" });
  };

  const validateEmail = (email) => {
    const Validation = /^[A-Z0-9._%+-]+@[A-Z0-9.-]+\.[A-Z]{2,4}$/i;
    return Validation.test(email);
  };

  const SigninHandler = () => {
    // Reset errors
    setEmailError("");
    setPasswordError("");

    // Validation
    if (!Email) {
      setEmailError(t("Email is required"));
      showTost({ title: t("Email is required") });
      return;
    }

    if (!validateEmail(Email)) {
      setEmailError(t("Please enter a valid email"));
      showTost({ title: t("Please enter a valid email") });
      return;
    }

    if (!Password) {
      setPasswordError(t("Password is required"));
      showTost({ title: t("Password is required") });
      return;
    }

    setIsLoading(true);

    axios
      .post(`${basUrl}user_login.php`, {
        mobile: Email,
        ccode: "+91",
        password: Password,
      })
      .then((res) => {
        setIsLoading(false);
        if (res.data.Result === "true") {
          setToastShow(true);
          showTost({ title: res.data.ResponseMsg });
          UserAddHandler(res.data.UserLogin);
          Data.setDemo(Data.demo + "123");
          const token = res.data.token || uid(32);
          localStorage.setItem("token", token);
          localStorage.setItem("UserId", res.data.UserLogin.id);
          localStorage.setItem("Register_User", JSON.stringify(res.data.UserLogin));
          setTimeout(() => {
            navigate("/");
          }, 500);
        } else {
          showTost({ title: res.data.ResponseMsg });
          setPasswordError(res.data.ResponseMsg);
        }
      })
      .catch((error) => {
        setIsLoading(false);
        showTost({ title: "Login failed. Please try again." });
      });
  };

  const toggleBottomSheet = () => {
    setIsVisible(!isVisible);
    setOtpShow(false);
    setValue("");
  };

  const PhoneHandler = () => {
    if (value) {
      if (value.length === 13) {
        const Num = value.slice(3);
        const Code = value.slice(0, 3);

        axios.post(`${basUrl}mobile_check.php`, {
          mobile: Num,
          ccode: Code
        })
          .then((res) => {
            if (res.data.Result === "true") {
              showTost({ title: res.data.ResponseMsg });
            } else {
              axios.post(`${basUrl}sms_type.php`)
                .then((res) => {
                  if (res.data.Result === "true") {
                    if (res.data.otp_auth === "Yes") {
                      if (res.data.SMS_TYPE === "Msg91") {
                        axios.post(`${basUrl}msg_otp.php`, { mobile: Num })
                          .then((res) => {
                            showTost({ title: res.data.ResponseMsg });
                            setChechOtp(res.data.otp);
                          });
                      }
                      setOtpShow(true);
                    } else {
                      setPasswordShow(true);
                    }
                  }
                });
            }
          });
      } else {
        showTost({ title: "Please Enter Valid MobileNumber" });
      }
    } else {
      showTost({ title: "Please Enter MobileNumber" });
    }
  };

  const OtpCheckHandler = () => {
    if (checkOtp === otpValue.join('')) {
      showTost({ title: "Otp Match Successfully" });
      setOtpShow(false);
      setPasswordShow(true);
    } else {
      showTost({ title: "Invalid Otp" });
    }
  };

  const SubmitHandler = () => {
    if (Password2) {
      if (Confirm) {
        if (Password2 === Confirm) {
          axios.post(`${basUrl}forget_password.php`, {
            mobile: value.slice(3),
            password: Confirm,
            ccode: value.slice(0, 3)
          })
            .then((res) => {
              if (res.data.Result === "true") {
                showTost({ title: res.data.ResponseMsg });
                toggleBottomSheet();
                setValue('');
                setOtpValue('');
                setpassword2("");
                setconfirm("");
                setPasswordShow(false);
              }
            });
        } else {
          showTost({ title: "Not Match Password" });
        }
      } else {
        showTost({ title: "Please Enter Confrim Password" });
      }
    } else {
      showTost({ title: "Please Enter Password" });
    }
  };

  const HandleChange = (index, value) => {
    const Otp = [...otpValue];
    Otp[index] = value;
    setOtpValue(Otp);

    if (value && !isNaN(value) && index < Inputref.current.length - 1) {
      Inputref.current[index + 1].focus();
    }
  };

  const InputHandler = (index, e) => {
    if (e.key === "Backspace" && index > 0 && !e.target.value) {
      Inputref.current[index - 1].focus();
    }
  };

  const UserAddHandler = (data) => {
    const userRef = doc(db, "datingUser", data.id);
    getDoc(userRef)
      .then((docSnapshot) => {
        if (docSnapshot.exists()) {
          updateDoc(userRef, {
            isOnline: true,
          });
        } else {
          const Pro_Pic = data.profile_pic;
          setDoc(userRef, {
            email: data.email,
            isOnline: true,
            name: data.name,
            number: data.mobile,
            uid: data.id,
            pro_pic: Pro_Pic ? Pro_Pic : "null",
          })
        }
      });
  };

  return (
    <div className="min-h-screen bg-gradient-to-br from-pink-50 via-purple-50 to-orange-50 dark:from-gray-900 dark:via-gray-800 dark:to-gray-900 flex items-center justify-center p-4">
      <div className="w-full max-w-md">
        {/* Main Login Card */}
        <div className="bg-white dark:bg-gray-800 rounded-3xl shadow-2xl p-8 transform transition-all duration-300 hover:shadow-3xl">
          {/* Header */}
          <div className="text-center mb-8">
            <h1 className="text-3xl font-bold mb-2 dark:text-white">
              {t("Sign in to")}{" "}
              <span className="bg-gradient-to-r from-pink-500 via-red-500 to-orange-500 bg-clip-text text-transparent">
                2Sweety
              </span>
            </h1>
            <p className="text-gray-600 dark:text-gray-300 text-sm">{t("Find your perfect match today")}</p>
          </div>

          {/* Social Login Buttons - FIRST */}
          <div className="space-y-3 mb-6">
            <button
              onClick={handleGoogleLogin}
              className="w-full flex items-center justify-center gap-3 px-6 py-3.5 bg-white dark:bg-gray-700 border-2 border-gray-200 dark:border-gray-600 rounded-xl font-semibold text-gray-700 dark:text-gray-200 hover:border-pink-500 dark:hover:border-pink-500 hover:shadow-lg transition-all duration-300 transform hover:scale-[1.02]"
            >
              <FaGoogle className="text-xl text-red-500" />
              <span>{t("Continue with Google")}</span>
            </button>

            <button
              onClick={handleAppleLogin}
              className="w-full flex items-center justify-center gap-3 px-6 py-3.5 bg-black dark:bg-gray-900 border-2 border-black dark:border-gray-800 rounded-xl font-semibold text-white hover:bg-gray-900 dark:hover:bg-gray-800 hover:shadow-lg transition-all duration-300 transform hover:scale-[1.02]"
            >
              <FaApple className="text-xl" />
              <span>{t("Continue with Apple")}</span>
            </button>

            <button
              onClick={handleFacebookLogin}
              className="w-full flex items-center justify-center gap-3 px-6 py-3.5 bg-[#1877f2] dark:bg-[#166fe5] border-2 border-[#1877f2] dark:border-[#166fe5] rounded-xl font-semibold text-white hover:bg-[#166fe5] dark:hover:bg-[#1559c7] hover:shadow-lg transition-all duration-300 transform hover:scale-[1.02]"
            >
              <FaFacebook className="text-xl" />
              <span>{t("Continue with Facebook")}</span>
            </button>
          </div>

          {/* Divider */}
          <div className="relative flex items-center my-8">
            <div className="flex-grow border-t border-gray-300 dark:border-gray-600"></div>
            <span className="flex-shrink mx-4 text-gray-500 dark:text-gray-400 text-sm font-medium">
              {t("or")}
            </span>
            <div className="flex-grow border-t border-gray-300 dark:border-gray-600"></div>
          </div>

          {/* Email/Password Form */}
          <div className="space-y-4">
            {/* Email Input */}
            <div>
              <div className={`relative flex items-center border-2 ${emailError ? 'border-red-500' : 'border-gray-300 dark:border-gray-600'} focus-within:border-pink-500 rounded-xl transition-all duration-300 bg-white dark:bg-gray-700`}>
                <div className="pl-4 pr-2">
                  <FaEnvelope className={`text-lg ${emailError ? 'text-red-500' : 'text-gray-400 dark:text-gray-500'} transition-colors`} />
                </div>
                <input
                  type="email"
                  placeholder={t("Email")}
                  value={Email}
                  onChange={(e) => {
                    setemail(e.target.value);
                    setEmailError("");
                  }}
                  className="w-full px-2 py-4 outline-none text-gray-800 dark:text-gray-100 placeholder-gray-400 dark:placeholder-gray-500 bg-transparent"
                />
                {Email && validateEmail(Email) && (
                  <div className="pr-4">
                    <FaCheck className="text-green-500" />
                  </div>
                )}
              </div>
              {emailError && (
                <p className="text-red-500 text-xs mt-1 ml-1">{emailError}</p>
              )}
            </div>

            {/* Password Input */}
            <div>
              <div className={`relative flex items-center border-2 ${passwordError ? 'border-red-500' : 'border-gray-300 dark:border-gray-600'} focus-within:border-pink-500 rounded-xl transition-all duration-300 bg-white dark:bg-gray-700`}>
                <div className="pl-4 pr-2">
                  <FaLock className={`text-lg ${passwordError ? 'text-red-500' : 'text-gray-400 dark:text-gray-500'} transition-colors`} />
                </div>
                <input
                  type={showPassword ? "text" : "password"}
                  placeholder={t("Password")}
                  value={Password}
                  onChange={(e) => {
                    setpassword(e.target.value);
                    setPasswordError("");
                  }}
                  className="w-full px-2 py-4 outline-none text-gray-800 dark:text-gray-100 placeholder-gray-400 dark:placeholder-gray-500 bg-transparent"
                />
                <button
                  onClick={() => setShowPassword(!showPassword)}
                  className="pr-4 hover:scale-110 transition-transform"
                  type="button"
                >
                  {showPassword ? (
                    <FaEye className="text-lg text-gray-400 dark:text-gray-500 hover:text-pink-500 transition-colors" />
                  ) : (
                    <FaEyeSlash className="text-lg text-gray-400 dark:text-gray-500 hover:text-pink-500 transition-colors" />
                  )}
                </button>
              </div>
              {passwordError && (
                <p className="text-red-500 text-xs mt-1 ml-1">{passwordError}</p>
              )}
            </div>

            {/* Forgot Password Link */}
            <div className="text-right">
              <button
                onClick={toggleBottomSheet}
                className="text-sm font-semibold text-pink-500 hover:text-pink-600 transition-colors"
              >
                {t("Forgot password?")}
              </button>
            </div>

            {/* Sign In Button */}
            <button
              onClick={SigninHandler}
              disabled={isLoading}
              className="w-full bg-gradient-to-r from-pink-500 via-red-500 to-orange-500 text-white font-bold text-lg py-4 rounded-xl shadow-lg hover:shadow-xl transform hover:scale-[1.02] transition-all duration-300 disabled:opacity-70 disabled:cursor-not-allowed"
            >
              {isLoading ? (
                <div className="flex items-center justify-center gap-2">
                  <div className="w-5 h-5 border-2 border-white border-t-transparent rounded-full animate-spin"></div>
                  <span>{t("Sign In")}...</span>
                </div>
              ) : (
                t("Sign In")
              )}
            </button>
          </div>

          {/* Sign Up Link */}
          <div className="mt-8 text-center">
            <p className="text-gray-600 dark:text-gray-300">
              {t("Don't have an account?")}{" "}
              <Link
                to="/register"
                className="font-semibold text-pink-500 hover:text-pink-600 dark:hover:text-pink-400 transition-colors"
              >
                {t("Sign up")}
              </Link>
            </p>
          </div>

          {/* Footer Links */}
          <div className="mt-6 flex items-center justify-center gap-4 text-xs text-gray-500 dark:text-gray-400">
            <Link to="/privacy" className="hover:text-pink-500 dark:hover:text-pink-400 transition-colors">
              {t('Privacy Policy')}
            </Link>
            <span>•</span>
            <Link to="/terms" className="hover:text-pink-500 dark:hover:text-pink-400 transition-colors">
              {t('Terms of Service')}
            </Link>
          </div>
        </div>

        {/* Forgot Password Modal */}
        {isVisible && (
          <div
            onClick={toggleBottomSheet}
            className="fixed inset-0 bg-black bg-opacity-50 flex items-end sm:items-center justify-center z-50 p-4 backdrop-blur-sm"
          >
            <div
              onClick={(e) => e.stopPropagation()}
              className="bg-white dark:bg-gray-800 rounded-t-3xl sm:rounded-3xl w-full max-w-md p-6 shadow-2xl transform transition-all duration-300 animate-slideUp"
            >
              <div className="flex items-center justify-between mb-6">
                <h2 className="text-2xl font-bold text-gray-800 dark:text-gray-100">Reset Password</h2>
                <button
                  onClick={toggleBottomSheet}
                  className="w-8 h-8 flex items-center justify-center rounded-full hover:bg-gray-100 dark:hover:bg-gray-700 transition-colors"
                >
                  <span className="text-2xl text-gray-600 dark:text-gray-400">×</span>
                </button>
              </div>

              <div className="space-y-4">
                <div className="border-2 border-gray-300 dark:border-gray-600 bg-white dark:bg-gray-700 rounded-xl focus-within:border-pink-500 transition-all duration-300">
                  {!value && (
                    <label
                      onClick={() => inputFocus.current.focus()}
                      className="absolute mt-3 ml-16 text-gray-400 dark:text-gray-500 pointer-events-none"
                    >
                      Mobile Number
                    </label>
                  )}
                  <PhoneInput
                    ref={inputFocus}
                    className="px-4 py-3 w-full dark:text-gray-100"
                    international
                    defaultCountry="IN"
                    value={value}
                    onChange={setValue}
                  />
                </div>

                {otpShow && (
                  <div className="space-y-3">
                    <h3 className="text-lg font-semibold text-gray-800 dark:text-gray-100">Enter OTP</h3>
                    <div className="flex justify-center gap-2">
                      {Inputref.current.map((ref, index) => (
                        <input
                          key={index}
                          ref={(e) => (Inputref.current[index] = e)}
                          onChange={(e) => HandleChange(index, e.target.value)}
                          onKeyDown={(e) => InputHandler(index, e)}
                          type="text"
                          maxLength="1"
                          className="w-12 h-12 text-center text-xl font-bold border-2 border-gray-300 dark:border-gray-600 bg-white dark:bg-gray-700 text-gray-800 dark:text-gray-100 rounded-lg focus:border-pink-500 outline-none transition-all"
                        />
                      ))}
                    </div>
                  </div>
                )}

                {passwordShow && (
                  <div className="space-y-4">
                    <div>
                      <label className="block text-sm font-semibold text-gray-700 dark:text-gray-300 mb-2">
                        New Password
                      </label>
                      <input
                        type="password"
                        placeholder="Enter new password"
                        value={Password2}
                        onChange={(e) => setpassword2(e.target.value)}
                        className="w-full px-4 py-3 border-2 border-gray-300 dark:border-gray-600 bg-white dark:bg-gray-700 text-gray-800 dark:text-gray-100 placeholder-gray-400 dark:placeholder-gray-500 rounded-xl focus:border-pink-500 outline-none transition-all"
                      />
                    </div>
                    <div>
                      <label className="block text-sm font-semibold text-gray-700 dark:text-gray-300 mb-2">
                        Confirm Password
                      </label>
                      <input
                        type="password"
                        placeholder="Confirm password"
                        value={Confirm}
                        onChange={(e) => setconfirm(e.target.value)}
                        className="w-full px-4 py-3 border-2 border-gray-300 dark:border-gray-600 bg-white dark:bg-gray-700 text-gray-800 dark:text-gray-100 placeholder-gray-400 dark:placeholder-gray-500 rounded-xl focus:border-pink-500 outline-none transition-all"
                      />
                    </div>
                  </div>
                )}

                <button
                  onClick={
                    otpShow
                      ? OtpCheckHandler
                      : passwordShow
                      ? SubmitHandler
                      : PhoneHandler
                  }
                  className="w-full bg-gradient-to-r from-pink-500 via-red-500 to-orange-500 text-white font-bold text-lg py-4 rounded-xl shadow-lg hover:shadow-xl transform hover:scale-[1.02] transition-all duration-300"
                >
                  {otpShow ? "Verify OTP" : passwordShow ? "Reset Password" : "Send OTP"}
                </button>
              </div>
            </div>
          </div>
        )}
      </div>

      <style jsx>{`
        @keyframes slideUp {
          from {
            transform: translateY(100%);
          }
          to {
            transform: translateY(0);
          }
        }
        .animate-slideUp {
          animation: slideUp 0.3s ease-out;
        }
      `}</style>
    </div>
  );
};

export default Login;
/* jshint ignore:end */
<|MERGE_RESOLUTION|>--- conflicted
+++ resolved
@@ -1,544 +1,540 @@
-/* jshint esversion: 6 */
-/* jshint esversion: 8 */
-/* jshint ignore:start */
-import React, { useContext, useEffect, useRef, useState } from "react";
-import { FaGoogle, FaApple, FaFacebook, FaEye, FaEyeSlash, FaEnvelope, FaLock, FaCheck, FaArrowRight } from "react-icons/fa";
-import PhoneInput from "react-phone-number-input";
-import "react-phone-number-input/style.css";
-import { Link, useNavigate } from "react-router-dom";
-import axios from "axios";
-import { MyContext } from "../Context/MyProvider";
-import { TodoContext } from "../Context";
-import { doc, getDoc, setDoc, updateDoc } from "firebase/firestore";
-import { db } from "../Users_Chats/Firebase";
-import { showTost } from "../showTost";
-import { uid } from "uid";
-<<<<<<< HEAD
-import { useTranslation } from "react-i18next";
-=======
-import { useTranslation } from 'react-i18next';
->>>>>>> 5d584bfb
-
-const Login = () => {
-  const { t } = useTranslation();
-  const Data = useContext(TodoContext);
-  const { basUrl, setToastShow } = useContext(MyContext);
-  const { t } = useTranslation();
-
-  const [Email, setemail] = useState("");
-  const [Password, setpassword] = useState("");
-  const [Confirm, setconfirm] = useState();
-  const [Password2, setpassword2] = useState();
-  const [isVisible, setIsVisible] = useState(false);
-  const [value, setValue] = useState();
-  const [otpValue, setOtpValue] = useState([]);
-  const [checkOtp, setChechOtp] = useState();
-  const [passwordShow, setPasswordShow] = useState(false);
-  const [otpShow, setOtpShow] = useState(false);
-  const [showPassword, setShowPassword] = useState(false);
-  const [isLoading, setIsLoading] = useState(false);
-  const [emailError, setEmailError] = useState("");
-  const [passwordError, setPasswordError] = useState("");
-
-  const navigate = useNavigate();
-  const inputFocus = useRef();
-  const Inputref = useRef(Array.from({ length: 6 }, () => null));
-
-  // Social Login Handlers - Placeholder for future OAuth integration
-  const handleGoogleLogin = () => {
-    console.log('Google login clicked');
-    // TODO: Implement Google OAuth
-    showTost({ title: "Google login coming soon!" });
-  };
-
-  const handleAppleLogin = () => {
-    console.log('Apple login clicked');
-    // TODO: Implement Apple Sign In
-    showTost({ title: "Apple login coming soon!" });
-  };
-
-  const handleFacebookLogin = () => {
-    console.log('Facebook login clicked');
-    // TODO: Implement Facebook Login
-    showTost({ title: "Facebook login coming soon!" });
-  };
-
-  const validateEmail = (email) => {
-    const Validation = /^[A-Z0-9._%+-]+@[A-Z0-9.-]+\.[A-Z]{2,4}$/i;
-    return Validation.test(email);
-  };
-
-  const SigninHandler = () => {
-    // Reset errors
-    setEmailError("");
-    setPasswordError("");
-
-    // Validation
-    if (!Email) {
-      setEmailError(t("Email is required"));
-      showTost({ title: t("Email is required") });
-      return;
-    }
-
-    if (!validateEmail(Email)) {
-      setEmailError(t("Please enter a valid email"));
-      showTost({ title: t("Please enter a valid email") });
-      return;
-    }
-
-    if (!Password) {
-      setPasswordError(t("Password is required"));
-      showTost({ title: t("Password is required") });
-      return;
-    }
-
-    setIsLoading(true);
-
-    axios
-      .post(`${basUrl}user_login.php`, {
-        mobile: Email,
-        ccode: "+91",
-        password: Password,
-      })
-      .then((res) => {
-        setIsLoading(false);
-        if (res.data.Result === "true") {
-          setToastShow(true);
-          showTost({ title: res.data.ResponseMsg });
-          UserAddHandler(res.data.UserLogin);
-          Data.setDemo(Data.demo + "123");
-          const token = res.data.token || uid(32);
-          localStorage.setItem("token", token);
-          localStorage.setItem("UserId", res.data.UserLogin.id);
-          localStorage.setItem("Register_User", JSON.stringify(res.data.UserLogin));
-          setTimeout(() => {
-            navigate("/");
-          }, 500);
-        } else {
-          showTost({ title: res.data.ResponseMsg });
-          setPasswordError(res.data.ResponseMsg);
-        }
-      })
-      .catch((error) => {
-        setIsLoading(false);
-        showTost({ title: "Login failed. Please try again." });
-      });
-  };
-
-  const toggleBottomSheet = () => {
-    setIsVisible(!isVisible);
-    setOtpShow(false);
-    setValue("");
-  };
-
-  const PhoneHandler = () => {
-    if (value) {
-      if (value.length === 13) {
-        const Num = value.slice(3);
-        const Code = value.slice(0, 3);
-
-        axios.post(`${basUrl}mobile_check.php`, {
-          mobile: Num,
-          ccode: Code
-        })
-          .then((res) => {
-            if (res.data.Result === "true") {
-              showTost({ title: res.data.ResponseMsg });
-            } else {
-              axios.post(`${basUrl}sms_type.php`)
-                .then((res) => {
-                  if (res.data.Result === "true") {
-                    if (res.data.otp_auth === "Yes") {
-                      if (res.data.SMS_TYPE === "Msg91") {
-                        axios.post(`${basUrl}msg_otp.php`, { mobile: Num })
-                          .then((res) => {
-                            showTost({ title: res.data.ResponseMsg });
-                            setChechOtp(res.data.otp);
-                          });
-                      }
-                      setOtpShow(true);
-                    } else {
-                      setPasswordShow(true);
-                    }
-                  }
-                });
-            }
-          });
-      } else {
-        showTost({ title: "Please Enter Valid MobileNumber" });
-      }
-    } else {
-      showTost({ title: "Please Enter MobileNumber" });
-    }
-  };
-
-  const OtpCheckHandler = () => {
-    if (checkOtp === otpValue.join('')) {
-      showTost({ title: "Otp Match Successfully" });
-      setOtpShow(false);
-      setPasswordShow(true);
-    } else {
-      showTost({ title: "Invalid Otp" });
-    }
-  };
-
-  const SubmitHandler = () => {
-    if (Password2) {
-      if (Confirm) {
-        if (Password2 === Confirm) {
-          axios.post(`${basUrl}forget_password.php`, {
-            mobile: value.slice(3),
-            password: Confirm,
-            ccode: value.slice(0, 3)
-          })
-            .then((res) => {
-              if (res.data.Result === "true") {
-                showTost({ title: res.data.ResponseMsg });
-                toggleBottomSheet();
-                setValue('');
-                setOtpValue('');
-                setpassword2("");
-                setconfirm("");
-                setPasswordShow(false);
-              }
-            });
-        } else {
-          showTost({ title: "Not Match Password" });
-        }
-      } else {
-        showTost({ title: "Please Enter Confrim Password" });
-      }
-    } else {
-      showTost({ title: "Please Enter Password" });
-    }
-  };
-
-  const HandleChange = (index, value) => {
-    const Otp = [...otpValue];
-    Otp[index] = value;
-    setOtpValue(Otp);
-
-    if (value && !isNaN(value) && index < Inputref.current.length - 1) {
-      Inputref.current[index + 1].focus();
-    }
-  };
-
-  const InputHandler = (index, e) => {
-    if (e.key === "Backspace" && index > 0 && !e.target.value) {
-      Inputref.current[index - 1].focus();
-    }
-  };
-
-  const UserAddHandler = (data) => {
-    const userRef = doc(db, "datingUser", data.id);
-    getDoc(userRef)
-      .then((docSnapshot) => {
-        if (docSnapshot.exists()) {
-          updateDoc(userRef, {
-            isOnline: true,
-          });
-        } else {
-          const Pro_Pic = data.profile_pic;
-          setDoc(userRef, {
-            email: data.email,
-            isOnline: true,
-            name: data.name,
-            number: data.mobile,
-            uid: data.id,
-            pro_pic: Pro_Pic ? Pro_Pic : "null",
-          })
-        }
-      });
-  };
-
-  return (
-    <div className="min-h-screen bg-gradient-to-br from-pink-50 via-purple-50 to-orange-50 dark:from-gray-900 dark:via-gray-800 dark:to-gray-900 flex items-center justify-center p-4">
-      <div className="w-full max-w-md">
-        {/* Main Login Card */}
-        <div className="bg-white dark:bg-gray-800 rounded-3xl shadow-2xl p-8 transform transition-all duration-300 hover:shadow-3xl">
-          {/* Header */}
-          <div className="text-center mb-8">
-            <h1 className="text-3xl font-bold mb-2 dark:text-white">
-              {t("Sign in to")}{" "}
-              <span className="bg-gradient-to-r from-pink-500 via-red-500 to-orange-500 bg-clip-text text-transparent">
-                2Sweety
-              </span>
-            </h1>
-            <p className="text-gray-600 dark:text-gray-300 text-sm">{t("Find your perfect match today")}</p>
-          </div>
-
-          {/* Social Login Buttons - FIRST */}
-          <div className="space-y-3 mb-6">
-            <button
-              onClick={handleGoogleLogin}
-              className="w-full flex items-center justify-center gap-3 px-6 py-3.5 bg-white dark:bg-gray-700 border-2 border-gray-200 dark:border-gray-600 rounded-xl font-semibold text-gray-700 dark:text-gray-200 hover:border-pink-500 dark:hover:border-pink-500 hover:shadow-lg transition-all duration-300 transform hover:scale-[1.02]"
-            >
-              <FaGoogle className="text-xl text-red-500" />
-              <span>{t("Continue with Google")}</span>
-            </button>
-
-            <button
-              onClick={handleAppleLogin}
-              className="w-full flex items-center justify-center gap-3 px-6 py-3.5 bg-black dark:bg-gray-900 border-2 border-black dark:border-gray-800 rounded-xl font-semibold text-white hover:bg-gray-900 dark:hover:bg-gray-800 hover:shadow-lg transition-all duration-300 transform hover:scale-[1.02]"
-            >
-              <FaApple className="text-xl" />
-              <span>{t("Continue with Apple")}</span>
-            </button>
-
-            <button
-              onClick={handleFacebookLogin}
-              className="w-full flex items-center justify-center gap-3 px-6 py-3.5 bg-[#1877f2] dark:bg-[#166fe5] border-2 border-[#1877f2] dark:border-[#166fe5] rounded-xl font-semibold text-white hover:bg-[#166fe5] dark:hover:bg-[#1559c7] hover:shadow-lg transition-all duration-300 transform hover:scale-[1.02]"
-            >
-              <FaFacebook className="text-xl" />
-              <span>{t("Continue with Facebook")}</span>
-            </button>
-          </div>
-
-          {/* Divider */}
-          <div className="relative flex items-center my-8">
-            <div className="flex-grow border-t border-gray-300 dark:border-gray-600"></div>
-            <span className="flex-shrink mx-4 text-gray-500 dark:text-gray-400 text-sm font-medium">
-              {t("or")}
-            </span>
-            <div className="flex-grow border-t border-gray-300 dark:border-gray-600"></div>
-          </div>
-
-          {/* Email/Password Form */}
-          <div className="space-y-4">
-            {/* Email Input */}
-            <div>
-              <div className={`relative flex items-center border-2 ${emailError ? 'border-red-500' : 'border-gray-300 dark:border-gray-600'} focus-within:border-pink-500 rounded-xl transition-all duration-300 bg-white dark:bg-gray-700`}>
-                <div className="pl-4 pr-2">
-                  <FaEnvelope className={`text-lg ${emailError ? 'text-red-500' : 'text-gray-400 dark:text-gray-500'} transition-colors`} />
-                </div>
-                <input
-                  type="email"
-                  placeholder={t("Email")}
-                  value={Email}
-                  onChange={(e) => {
-                    setemail(e.target.value);
-                    setEmailError("");
-                  }}
-                  className="w-full px-2 py-4 outline-none text-gray-800 dark:text-gray-100 placeholder-gray-400 dark:placeholder-gray-500 bg-transparent"
-                />
-                {Email && validateEmail(Email) && (
-                  <div className="pr-4">
-                    <FaCheck className="text-green-500" />
-                  </div>
-                )}
-              </div>
-              {emailError && (
-                <p className="text-red-500 text-xs mt-1 ml-1">{emailError}</p>
-              )}
-            </div>
-
-            {/* Password Input */}
-            <div>
-              <div className={`relative flex items-center border-2 ${passwordError ? 'border-red-500' : 'border-gray-300 dark:border-gray-600'} focus-within:border-pink-500 rounded-xl transition-all duration-300 bg-white dark:bg-gray-700`}>
-                <div className="pl-4 pr-2">
-                  <FaLock className={`text-lg ${passwordError ? 'text-red-500' : 'text-gray-400 dark:text-gray-500'} transition-colors`} />
-                </div>
-                <input
-                  type={showPassword ? "text" : "password"}
-                  placeholder={t("Password")}
-                  value={Password}
-                  onChange={(e) => {
-                    setpassword(e.target.value);
-                    setPasswordError("");
-                  }}
-                  className="w-full px-2 py-4 outline-none text-gray-800 dark:text-gray-100 placeholder-gray-400 dark:placeholder-gray-500 bg-transparent"
-                />
-                <button
-                  onClick={() => setShowPassword(!showPassword)}
-                  className="pr-4 hover:scale-110 transition-transform"
-                  type="button"
-                >
-                  {showPassword ? (
-                    <FaEye className="text-lg text-gray-400 dark:text-gray-500 hover:text-pink-500 transition-colors" />
-                  ) : (
-                    <FaEyeSlash className="text-lg text-gray-400 dark:text-gray-500 hover:text-pink-500 transition-colors" />
-                  )}
-                </button>
-              </div>
-              {passwordError && (
-                <p className="text-red-500 text-xs mt-1 ml-1">{passwordError}</p>
-              )}
-            </div>
-
-            {/* Forgot Password Link */}
-            <div className="text-right">
-              <button
-                onClick={toggleBottomSheet}
-                className="text-sm font-semibold text-pink-500 hover:text-pink-600 transition-colors"
-              >
-                {t("Forgot password?")}
-              </button>
-            </div>
-
-            {/* Sign In Button */}
-            <button
-              onClick={SigninHandler}
-              disabled={isLoading}
-              className="w-full bg-gradient-to-r from-pink-500 via-red-500 to-orange-500 text-white font-bold text-lg py-4 rounded-xl shadow-lg hover:shadow-xl transform hover:scale-[1.02] transition-all duration-300 disabled:opacity-70 disabled:cursor-not-allowed"
-            >
-              {isLoading ? (
-                <div className="flex items-center justify-center gap-2">
-                  <div className="w-5 h-5 border-2 border-white border-t-transparent rounded-full animate-spin"></div>
-                  <span>{t("Sign In")}...</span>
-                </div>
-              ) : (
-                t("Sign In")
-              )}
-            </button>
-          </div>
-
-          {/* Sign Up Link */}
-          <div className="mt-8 text-center">
-            <p className="text-gray-600 dark:text-gray-300">
-              {t("Don't have an account?")}{" "}
-              <Link
-                to="/register"
-                className="font-semibold text-pink-500 hover:text-pink-600 dark:hover:text-pink-400 transition-colors"
-              >
-                {t("Sign up")}
-              </Link>
-            </p>
-          </div>
-
-          {/* Footer Links */}
-          <div className="mt-6 flex items-center justify-center gap-4 text-xs text-gray-500 dark:text-gray-400">
-            <Link to="/privacy" className="hover:text-pink-500 dark:hover:text-pink-400 transition-colors">
-              {t('Privacy Policy')}
-            </Link>
-            <span>•</span>
-            <Link to="/terms" className="hover:text-pink-500 dark:hover:text-pink-400 transition-colors">
-              {t('Terms of Service')}
-            </Link>
-          </div>
-        </div>
-
-        {/* Forgot Password Modal */}
-        {isVisible && (
-          <div
-            onClick={toggleBottomSheet}
-            className="fixed inset-0 bg-black bg-opacity-50 flex items-end sm:items-center justify-center z-50 p-4 backdrop-blur-sm"
-          >
-            <div
-              onClick={(e) => e.stopPropagation()}
-              className="bg-white dark:bg-gray-800 rounded-t-3xl sm:rounded-3xl w-full max-w-md p-6 shadow-2xl transform transition-all duration-300 animate-slideUp"
-            >
-              <div className="flex items-center justify-between mb-6">
-                <h2 className="text-2xl font-bold text-gray-800 dark:text-gray-100">Reset Password</h2>
-                <button
-                  onClick={toggleBottomSheet}
-                  className="w-8 h-8 flex items-center justify-center rounded-full hover:bg-gray-100 dark:hover:bg-gray-700 transition-colors"
-                >
-                  <span className="text-2xl text-gray-600 dark:text-gray-400">×</span>
-                </button>
-              </div>
-
-              <div className="space-y-4">
-                <div className="border-2 border-gray-300 dark:border-gray-600 bg-white dark:bg-gray-700 rounded-xl focus-within:border-pink-500 transition-all duration-300">
-                  {!value && (
-                    <label
-                      onClick={() => inputFocus.current.focus()}
-                      className="absolute mt-3 ml-16 text-gray-400 dark:text-gray-500 pointer-events-none"
-                    >
-                      Mobile Number
-                    </label>
-                  )}
-                  <PhoneInput
-                    ref={inputFocus}
-                    className="px-4 py-3 w-full dark:text-gray-100"
-                    international
-                    defaultCountry="IN"
-                    value={value}
-                    onChange={setValue}
-                  />
-                </div>
-
-                {otpShow && (
-                  <div className="space-y-3">
-                    <h3 className="text-lg font-semibold text-gray-800 dark:text-gray-100">Enter OTP</h3>
-                    <div className="flex justify-center gap-2">
-                      {Inputref.current.map((ref, index) => (
-                        <input
-                          key={index}
-                          ref={(e) => (Inputref.current[index] = e)}
-                          onChange={(e) => HandleChange(index, e.target.value)}
-                          onKeyDown={(e) => InputHandler(index, e)}
-                          type="text"
-                          maxLength="1"
-                          className="w-12 h-12 text-center text-xl font-bold border-2 border-gray-300 dark:border-gray-600 bg-white dark:bg-gray-700 text-gray-800 dark:text-gray-100 rounded-lg focus:border-pink-500 outline-none transition-all"
-                        />
-                      ))}
-                    </div>
-                  </div>
-                )}
-
-                {passwordShow && (
-                  <div className="space-y-4">
-                    <div>
-                      <label className="block text-sm font-semibold text-gray-700 dark:text-gray-300 mb-2">
-                        New Password
-                      </label>
-                      <input
-                        type="password"
-                        placeholder="Enter new password"
-                        value={Password2}
-                        onChange={(e) => setpassword2(e.target.value)}
-                        className="w-full px-4 py-3 border-2 border-gray-300 dark:border-gray-600 bg-white dark:bg-gray-700 text-gray-800 dark:text-gray-100 placeholder-gray-400 dark:placeholder-gray-500 rounded-xl focus:border-pink-500 outline-none transition-all"
-                      />
-                    </div>
-                    <div>
-                      <label className="block text-sm font-semibold text-gray-700 dark:text-gray-300 mb-2">
-                        Confirm Password
-                      </label>
-                      <input
-                        type="password"
-                        placeholder="Confirm password"
-                        value={Confirm}
-                        onChange={(e) => setconfirm(e.target.value)}
-                        className="w-full px-4 py-3 border-2 border-gray-300 dark:border-gray-600 bg-white dark:bg-gray-700 text-gray-800 dark:text-gray-100 placeholder-gray-400 dark:placeholder-gray-500 rounded-xl focus:border-pink-500 outline-none transition-all"
-                      />
-                    </div>
-                  </div>
-                )}
-
-                <button
-                  onClick={
-                    otpShow
-                      ? OtpCheckHandler
-                      : passwordShow
-                      ? SubmitHandler
-                      : PhoneHandler
-                  }
-                  className="w-full bg-gradient-to-r from-pink-500 via-red-500 to-orange-500 text-white font-bold text-lg py-4 rounded-xl shadow-lg hover:shadow-xl transform hover:scale-[1.02] transition-all duration-300"
-                >
-                  {otpShow ? "Verify OTP" : passwordShow ? "Reset Password" : "Send OTP"}
-                </button>
-              </div>
-            </div>
-          </div>
-        )}
-      </div>
-
-      <style jsx>{`
-        @keyframes slideUp {
-          from {
-            transform: translateY(100%);
-          }
-          to {
-            transform: translateY(0);
-          }
-        }
-        .animate-slideUp {
-          animation: slideUp 0.3s ease-out;
-        }
-      `}</style>
-    </div>
-  );
-};
-
-export default Login;
-/* jshint ignore:end */
+/* jshint esversion: 6 */
+/* jshint esversion: 8 */
+/* jshint ignore:start */
+import React, { useContext, useEffect, useRef, useState } from "react";
+import { FaGoogle, FaApple, FaFacebook, FaEye, FaEyeSlash, FaEnvelope, FaLock, FaCheck, FaArrowRight } from "react-icons/fa";
+import PhoneInput from "react-phone-number-input";
+import "react-phone-number-input/style.css";
+import { Link, useNavigate } from "react-router-dom";
+import axios from "axios";
+import { MyContext } from "../Context/MyProvider";
+import { TodoContext } from "../Context";
+import { doc, getDoc, setDoc, updateDoc } from "firebase/firestore";
+import { db } from "../Users_Chats/Firebase";
+import { showTost } from "../showTost";
+import { uid } from "uid";
+import { useTranslation } from 'react-i18next';
+
+const Login = () => {
+  const { t } = useTranslation();
+  const Data = useContext(TodoContext);
+  const { basUrl, setToastShow } = useContext(MyContext);
+  const { t } = useTranslation();
+
+  const [Email, setemail] = useState("");
+  const [Password, setpassword] = useState("");
+  const [Confirm, setconfirm] = useState();
+  const [Password2, setpassword2] = useState();
+  const [isVisible, setIsVisible] = useState(false);
+  const [value, setValue] = useState();
+  const [otpValue, setOtpValue] = useState([]);
+  const [checkOtp, setChechOtp] = useState();
+  const [passwordShow, setPasswordShow] = useState(false);
+  const [otpShow, setOtpShow] = useState(false);
+  const [showPassword, setShowPassword] = useState(false);
+  const [isLoading, setIsLoading] = useState(false);
+  const [emailError, setEmailError] = useState("");
+  const [passwordError, setPasswordError] = useState("");
+
+  const navigate = useNavigate();
+  const inputFocus = useRef();
+  const Inputref = useRef(Array.from({ length: 6 }, () => null));
+
+  // Social Login Handlers - Placeholder for future OAuth integration
+  const handleGoogleLogin = () => {
+    console.log('Google login clicked');
+    // TODO: Implement Google OAuth
+    showTost({ title: "Google login coming soon!" });
+  };
+
+  const handleAppleLogin = () => {
+    console.log('Apple login clicked');
+    // TODO: Implement Apple Sign In
+    showTost({ title: "Apple login coming soon!" });
+  };
+
+  const handleFacebookLogin = () => {
+    console.log('Facebook login clicked');
+    // TODO: Implement Facebook Login
+    showTost({ title: "Facebook login coming soon!" });
+  };
+
+  const validateEmail = (email) => {
+    const Validation = /^[A-Z0-9._%+-]+@[A-Z0-9.-]+\.[A-Z]{2,4}$/i;
+    return Validation.test(email);
+  };
+
+  const SigninHandler = () => {
+    // Reset errors
+    setEmailError("");
+    setPasswordError("");
+
+    // Validation
+    if (!Email) {
+      setEmailError(t("Email is required"));
+      showTost({ title: t("Email is required") });
+      return;
+    }
+
+    if (!validateEmail(Email)) {
+      setEmailError(t("Please enter a valid email"));
+      showTost({ title: t("Please enter a valid email") });
+      return;
+    }
+
+    if (!Password) {
+      setPasswordError(t("Password is required"));
+      showTost({ title: t("Password is required") });
+      return;
+    }
+
+    setIsLoading(true);
+
+    axios
+      .post(`${basUrl}user_login.php`, {
+        mobile: Email,
+        ccode: "+91",
+        password: Password,
+      })
+      .then((res) => {
+        setIsLoading(false);
+        if (res.data.Result === "true") {
+          setToastShow(true);
+          showTost({ title: res.data.ResponseMsg });
+          UserAddHandler(res.data.UserLogin);
+          Data.setDemo(Data.demo + "123");
+          const token = res.data.token || uid(32);
+          localStorage.setItem("token", token);
+          localStorage.setItem("UserId", res.data.UserLogin.id);
+          localStorage.setItem("Register_User", JSON.stringify(res.data.UserLogin));
+          setTimeout(() => {
+            navigate("/");
+          }, 500);
+        } else {
+          showTost({ title: res.data.ResponseMsg });
+          setPasswordError(res.data.ResponseMsg);
+        }
+      })
+      .catch((error) => {
+        setIsLoading(false);
+        showTost({ title: "Login failed. Please try again." });
+      });
+  };
+
+  const toggleBottomSheet = () => {
+    setIsVisible(!isVisible);
+    setOtpShow(false);
+    setValue("");
+  };
+
+  const PhoneHandler = () => {
+    if (value) {
+      if (value.length === 13) {
+        const Num = value.slice(3);
+        const Code = value.slice(0, 3);
+
+        axios.post(`${basUrl}mobile_check.php`, {
+          mobile: Num,
+          ccode: Code
+        })
+          .then((res) => {
+            if (res.data.Result === "true") {
+              showTost({ title: res.data.ResponseMsg });
+            } else {
+              axios.post(`${basUrl}sms_type.php`)
+                .then((res) => {
+                  if (res.data.Result === "true") {
+                    if (res.data.otp_auth === "Yes") {
+                      if (res.data.SMS_TYPE === "Msg91") {
+                        axios.post(`${basUrl}msg_otp.php`, { mobile: Num })
+                          .then((res) => {
+                            showTost({ title: res.data.ResponseMsg });
+                            setChechOtp(res.data.otp);
+                          });
+                      }
+                      setOtpShow(true);
+                    } else {
+                      setPasswordShow(true);
+                    }
+                  }
+                });
+            }
+          });
+      } else {
+        showTost({ title: "Please Enter Valid MobileNumber" });
+      }
+    } else {
+      showTost({ title: "Please Enter MobileNumber" });
+    }
+  };
+
+  const OtpCheckHandler = () => {
+    if (checkOtp === otpValue.join('')) {
+      showTost({ title: "Otp Match Successfully" });
+      setOtpShow(false);
+      setPasswordShow(true);
+    } else {
+      showTost({ title: "Invalid Otp" });
+    }
+  };
+
+  const SubmitHandler = () => {
+    if (Password2) {
+      if (Confirm) {
+        if (Password2 === Confirm) {
+          axios.post(`${basUrl}forget_password.php`, {
+            mobile: value.slice(3),
+            password: Confirm,
+            ccode: value.slice(0, 3)
+          })
+            .then((res) => {
+              if (res.data.Result === "true") {
+                showTost({ title: res.data.ResponseMsg });
+                toggleBottomSheet();
+                setValue('');
+                setOtpValue('');
+                setpassword2("");
+                setconfirm("");
+                setPasswordShow(false);
+              }
+            });
+        } else {
+          showTost({ title: "Not Match Password" });
+        }
+      } else {
+        showTost({ title: "Please Enter Confrim Password" });
+      }
+    } else {
+      showTost({ title: "Please Enter Password" });
+    }
+  };
+
+  const HandleChange = (index, value) => {
+    const Otp = [...otpValue];
+    Otp[index] = value;
+    setOtpValue(Otp);
+
+    if (value && !isNaN(value) && index < Inputref.current.length - 1) {
+      Inputref.current[index + 1].focus();
+    }
+  };
+
+  const InputHandler = (index, e) => {
+    if (e.key === "Backspace" && index > 0 && !e.target.value) {
+      Inputref.current[index - 1].focus();
+    }
+  };
+
+  const UserAddHandler = (data) => {
+    const userRef = doc(db, "datingUser", data.id);
+    getDoc(userRef)
+      .then((docSnapshot) => {
+        if (docSnapshot.exists()) {
+          updateDoc(userRef, {
+            isOnline: true,
+          });
+        } else {
+          const Pro_Pic = data.profile_pic;
+          setDoc(userRef, {
+            email: data.email,
+            isOnline: true,
+            name: data.name,
+            number: data.mobile,
+            uid: data.id,
+            pro_pic: Pro_Pic ? Pro_Pic : "null",
+          })
+        }
+      });
+  };
+
+  return (
+    <div className="min-h-screen bg-gradient-to-br from-pink-50 via-purple-50 to-orange-50 dark:from-gray-900 dark:via-gray-800 dark:to-gray-900 flex items-center justify-center p-4">
+      <div className="w-full max-w-md">
+        {/* Main Login Card */}
+        <div className="bg-white dark:bg-gray-800 rounded-3xl shadow-2xl p-8 transform transition-all duration-300 hover:shadow-3xl">
+          {/* Header */}
+          <div className="text-center mb-8">
+            <h1 className="text-3xl font-bold mb-2 dark:text-white">
+              {t("Sign in to")}{" "}
+              <span className="bg-gradient-to-r from-pink-500 via-red-500 to-orange-500 bg-clip-text text-transparent">
+                2Sweety
+              </span>
+            </h1>
+            <p className="text-gray-600 dark:text-gray-300 text-sm">{t("Find your perfect match today")}</p>
+          </div>
+
+          {/* Social Login Buttons - FIRST */}
+          <div className="space-y-3 mb-6">
+            <button
+              onClick={handleGoogleLogin}
+              className="w-full flex items-center justify-center gap-3 px-6 py-3.5 bg-white dark:bg-gray-700 border-2 border-gray-200 dark:border-gray-600 rounded-xl font-semibold text-gray-700 dark:text-gray-200 hover:border-pink-500 dark:hover:border-pink-500 hover:shadow-lg transition-all duration-300 transform hover:scale-[1.02]"
+            >
+              <FaGoogle className="text-xl text-red-500" />
+              <span>{t("Continue with Google")}</span>
+            </button>
+
+            <button
+              onClick={handleAppleLogin}
+              className="w-full flex items-center justify-center gap-3 px-6 py-3.5 bg-black dark:bg-gray-900 border-2 border-black dark:border-gray-800 rounded-xl font-semibold text-white hover:bg-gray-900 dark:hover:bg-gray-800 hover:shadow-lg transition-all duration-300 transform hover:scale-[1.02]"
+            >
+              <FaApple className="text-xl" />
+              <span>{t("Continue with Apple")}</span>
+            </button>
+
+            <button
+              onClick={handleFacebookLogin}
+              className="w-full flex items-center justify-center gap-3 px-6 py-3.5 bg-[#1877f2] dark:bg-[#166fe5] border-2 border-[#1877f2] dark:border-[#166fe5] rounded-xl font-semibold text-white hover:bg-[#166fe5] dark:hover:bg-[#1559c7] hover:shadow-lg transition-all duration-300 transform hover:scale-[1.02]"
+            >
+              <FaFacebook className="text-xl" />
+              <span>{t("Continue with Facebook")}</span>
+            </button>
+          </div>
+
+          {/* Divider */}
+          <div className="relative flex items-center my-8">
+            <div className="flex-grow border-t border-gray-300 dark:border-gray-600"></div>
+            <span className="flex-shrink mx-4 text-gray-500 dark:text-gray-400 text-sm font-medium">
+              {t("or")}
+            </span>
+            <div className="flex-grow border-t border-gray-300 dark:border-gray-600"></div>
+          </div>
+
+          {/* Email/Password Form */}
+          <div className="space-y-4">
+            {/* Email Input */}
+            <div>
+              <div className={`relative flex items-center border-2 ${emailError ? 'border-red-500' : 'border-gray-300 dark:border-gray-600'} focus-within:border-pink-500 rounded-xl transition-all duration-300 bg-white dark:bg-gray-700`}>
+                <div className="pl-4 pr-2">
+                  <FaEnvelope className={`text-lg ${emailError ? 'text-red-500' : 'text-gray-400 dark:text-gray-500'} transition-colors`} />
+                </div>
+                <input
+                  type="email"
+                  placeholder={t("Email")}
+                  value={Email}
+                  onChange={(e) => {
+                    setemail(e.target.value);
+                    setEmailError("");
+                  }}
+                  className="w-full px-2 py-4 outline-none text-gray-800 dark:text-gray-100 placeholder-gray-400 dark:placeholder-gray-500 bg-transparent"
+                />
+                {Email && validateEmail(Email) && (
+                  <div className="pr-4">
+                    <FaCheck className="text-green-500" />
+                  </div>
+                )}
+              </div>
+              {emailError && (
+                <p className="text-red-500 text-xs mt-1 ml-1">{emailError}</p>
+              )}
+            </div>
+
+            {/* Password Input */}
+            <div>
+              <div className={`relative flex items-center border-2 ${passwordError ? 'border-red-500' : 'border-gray-300 dark:border-gray-600'} focus-within:border-pink-500 rounded-xl transition-all duration-300 bg-white dark:bg-gray-700`}>
+                <div className="pl-4 pr-2">
+                  <FaLock className={`text-lg ${passwordError ? 'text-red-500' : 'text-gray-400 dark:text-gray-500'} transition-colors`} />
+                </div>
+                <input
+                  type={showPassword ? "text" : "password"}
+                  placeholder={t("Password")}
+                  value={Password}
+                  onChange={(e) => {
+                    setpassword(e.target.value);
+                    setPasswordError("");
+                  }}
+                  className="w-full px-2 py-4 outline-none text-gray-800 dark:text-gray-100 placeholder-gray-400 dark:placeholder-gray-500 bg-transparent"
+                />
+                <button
+                  onClick={() => setShowPassword(!showPassword)}
+                  className="pr-4 hover:scale-110 transition-transform"
+                  type="button"
+                >
+                  {showPassword ? (
+                    <FaEye className="text-lg text-gray-400 dark:text-gray-500 hover:text-pink-500 transition-colors" />
+                  ) : (
+                    <FaEyeSlash className="text-lg text-gray-400 dark:text-gray-500 hover:text-pink-500 transition-colors" />
+                  )}
+                </button>
+              </div>
+              {passwordError && (
+                <p className="text-red-500 text-xs mt-1 ml-1">{passwordError}</p>
+              )}
+            </div>
+
+            {/* Forgot Password Link */}
+            <div className="text-right">
+              <button
+                onClick={toggleBottomSheet}
+                className="text-sm font-semibold text-pink-500 hover:text-pink-600 transition-colors"
+              >
+                {t("Forgot password?")}
+              </button>
+            </div>
+
+            {/* Sign In Button */}
+            <button
+              onClick={SigninHandler}
+              disabled={isLoading}
+              className="w-full bg-gradient-to-r from-pink-500 via-red-500 to-orange-500 text-white font-bold text-lg py-4 rounded-xl shadow-lg hover:shadow-xl transform hover:scale-[1.02] transition-all duration-300 disabled:opacity-70 disabled:cursor-not-allowed"
+            >
+              {isLoading ? (
+                <div className="flex items-center justify-center gap-2">
+                  <div className="w-5 h-5 border-2 border-white border-t-transparent rounded-full animate-spin"></div>
+                  <span>{t("Sign In")}...</span>
+                </div>
+              ) : (
+                t("Sign In")
+              )}
+            </button>
+          </div>
+
+          {/* Sign Up Link */}
+          <div className="mt-8 text-center">
+            <p className="text-gray-600 dark:text-gray-300">
+              {t("Don't have an account?")}{" "}
+              <Link
+                to="/register"
+                className="font-semibold text-pink-500 hover:text-pink-600 dark:hover:text-pink-400 transition-colors"
+              >
+                {t("Sign up")}
+              </Link>
+            </p>
+          </div>
+
+          {/* Footer Links */}
+          <div className="mt-6 flex items-center justify-center gap-4 text-xs text-gray-500 dark:text-gray-400">
+            <Link to="/privacy" className="hover:text-pink-500 dark:hover:text-pink-400 transition-colors">
+              {t('Privacy Policy')}
+            </Link>
+            <span>•</span>
+            <Link to="/terms" className="hover:text-pink-500 dark:hover:text-pink-400 transition-colors">
+              {t('Terms of Service')}
+            </Link>
+          </div>
+        </div>
+
+        {/* Forgot Password Modal */}
+        {isVisible && (
+          <div
+            onClick={toggleBottomSheet}
+            className="fixed inset-0 bg-black bg-opacity-50 flex items-end sm:items-center justify-center z-50 p-4 backdrop-blur-sm"
+          >
+            <div
+              onClick={(e) => e.stopPropagation()}
+              className="bg-white dark:bg-gray-800 rounded-t-3xl sm:rounded-3xl w-full max-w-md p-6 shadow-2xl transform transition-all duration-300 animate-slideUp"
+            >
+              <div className="flex items-center justify-between mb-6">
+                <h2 className="text-2xl font-bold text-gray-800 dark:text-gray-100">Reset Password</h2>
+                <button
+                  onClick={toggleBottomSheet}
+                  className="w-8 h-8 flex items-center justify-center rounded-full hover:bg-gray-100 dark:hover:bg-gray-700 transition-colors"
+                >
+                  <span className="text-2xl text-gray-600 dark:text-gray-400">×</span>
+                </button>
+              </div>
+
+              <div className="space-y-4">
+                <div className="border-2 border-gray-300 dark:border-gray-600 bg-white dark:bg-gray-700 rounded-xl focus-within:border-pink-500 transition-all duration-300">
+                  {!value && (
+                    <label
+                      onClick={() => inputFocus.current.focus()}
+                      className="absolute mt-3 ml-16 text-gray-400 dark:text-gray-500 pointer-events-none"
+                    >
+                      Mobile Number
+                    </label>
+                  )}
+                  <PhoneInput
+                    ref={inputFocus}
+                    className="px-4 py-3 w-full dark:text-gray-100"
+                    international
+                    defaultCountry="IN"
+                    value={value}
+                    onChange={setValue}
+                  />
+                </div>
+
+                {otpShow && (
+                  <div className="space-y-3">
+                    <h3 className="text-lg font-semibold text-gray-800 dark:text-gray-100">Enter OTP</h3>
+                    <div className="flex justify-center gap-2">
+                      {Inputref.current.map((ref, index) => (
+                        <input
+                          key={index}
+                          ref={(e) => (Inputref.current[index] = e)}
+                          onChange={(e) => HandleChange(index, e.target.value)}
+                          onKeyDown={(e) => InputHandler(index, e)}
+                          type="text"
+                          maxLength="1"
+                          className="w-12 h-12 text-center text-xl font-bold border-2 border-gray-300 dark:border-gray-600 bg-white dark:bg-gray-700 text-gray-800 dark:text-gray-100 rounded-lg focus:border-pink-500 outline-none transition-all"
+                        />
+                      ))}
+                    </div>
+                  </div>
+                )}
+
+                {passwordShow && (
+                  <div className="space-y-4">
+                    <div>
+                      <label className="block text-sm font-semibold text-gray-700 dark:text-gray-300 mb-2">
+                        New Password
+                      </label>
+                      <input
+                        type="password"
+                        placeholder="Enter new password"
+                        value={Password2}
+                        onChange={(e) => setpassword2(e.target.value)}
+                        className="w-full px-4 py-3 border-2 border-gray-300 dark:border-gray-600 bg-white dark:bg-gray-700 text-gray-800 dark:text-gray-100 placeholder-gray-400 dark:placeholder-gray-500 rounded-xl focus:border-pink-500 outline-none transition-all"
+                      />
+                    </div>
+                    <div>
+                      <label className="block text-sm font-semibold text-gray-700 dark:text-gray-300 mb-2">
+                        Confirm Password
+                      </label>
+                      <input
+                        type="password"
+                        placeholder="Confirm password"
+                        value={Confirm}
+                        onChange={(e) => setconfirm(e.target.value)}
+                        className="w-full px-4 py-3 border-2 border-gray-300 dark:border-gray-600 bg-white dark:bg-gray-700 text-gray-800 dark:text-gray-100 placeholder-gray-400 dark:placeholder-gray-500 rounded-xl focus:border-pink-500 outline-none transition-all"
+                      />
+                    </div>
+                  </div>
+                )}
+
+                <button
+                  onClick={
+                    otpShow
+                      ? OtpCheckHandler
+                      : passwordShow
+                      ? SubmitHandler
+                      : PhoneHandler
+                  }
+                  className="w-full bg-gradient-to-r from-pink-500 via-red-500 to-orange-500 text-white font-bold text-lg py-4 rounded-xl shadow-lg hover:shadow-xl transform hover:scale-[1.02] transition-all duration-300"
+                >
+                  {otpShow ? "Verify OTP" : passwordShow ? "Reset Password" : "Send OTP"}
+                </button>
+              </div>
+            </div>
+          </div>
+        )}
+      </div>
+
+      <style jsx>{`
+        @keyframes slideUp {
+          from {
+            transform: translateY(100%);
+          }
+          to {
+            transform: translateY(0);
+          }
+        }
+        .animate-slideUp {
+          animation: slideUp 0.3s ease-out;
+        }
+      `}</style>
+    </div>
+  );
+};
+
+export default Login;
+/* jshint ignore:end */