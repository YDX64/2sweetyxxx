/* jshint esversion: 6 */
/* jshint ignore:start */

import React, { useContext, useRef, useState } from "react";
import "react-toastify/dist/ReactToastify.css";
import { FaGoogle, FaApple, FaFacebook, FaEye, FaEyeSlash, FaCheck, FaArrowRight, FaUser, FaEnvelope, FaLock } from "react-icons/fa";
import { useNavigate, Link } from "react-router-dom";
import { MyContext } from "../Context/MyProvider";
import axios from "axios";
import { showTost } from "../showTost";
<<<<<<< HEAD
import { useTranslation } from "react-i18next";
=======
import { useTranslation } from 'react-i18next';
>>>>>>> 5d584bfb

const Register = () => {
  const { t } = useTranslation();
  const [Bio, setbio] = useState("");
  const [Name, setname] = useState("");
  const [Email, setemail] = useState("");
  const [Password, setpassword] = useState("");
  const [ConfirmPassword, setConfirmPassword] = useState("");
  const [ReferralCode, setReferralCode] = useState("");
  const [showPassword, setShowPassword] = useState(false);
  const [showConfirmPassword, setShowConfirmPassword] = useState(false);
  const [termsAccepted, setTermsAccepted] = useState(false);
  const [isLoading, setIsLoading] = useState(false);
  const [passwordStrength, setPasswordStrength] = useState(0);

  // Form validation errors
  const [errors, setErrors] = useState({
    name: "",
    email: "",
    password: "",
    confirmPassword: "",
    terms: ""
  });

  const { setName, setEmail, setPassword, setBio, basUrl } = useContext(MyContext);
  const navigation = useNavigate();
  const { t } = useTranslation();

  // Social Registration Handlers - Placeholder for future OAuth integration
  const handleGoogleSignup = () => {
    console.log('Google signup clicked');
    // TODO: Implement Google OAuth
    showTost({ title: "Google signup coming soon!" });
  };

  const handleAppleSignup = () => {
    console.log('Apple signup clicked');
    // TODO: Implement Apple Sign In
    showTost({ title: "Apple signup coming soon!" });
  };

  const handleFacebookSignup = () => {
    console.log('Facebook signup clicked');
    // TODO: Implement Facebook Login
    showTost({ title: "Facebook signup coming soon!" });
  };

  const validateEmail = (email) => {
    const Validation = /^[A-Z0-9._%+-]+@[A-Z0-9.-]+\.[A-Z]{2,4}$/i;
    return Validation.test(email);
  };

  const calculatePasswordStrength = (password) => {
    let strength = 0;
    if (password.length >= 8) strength += 25;
    if (password.match(/[a-z]+/)) strength += 25;
    if (password.match(/[A-Z]+/)) strength += 25;
    if (password.match(/[0-9]+/)) strength += 25;
    return strength;
  };

  const handlePasswordChange = (value) => {
    setpassword(value);
    setPasswordStrength(calculatePasswordStrength(value));
    setErrors({ ...errors, password: "" });
  };

  const getPasswordStrengthColor = () => {
    if (passwordStrength <= 25) return "bg-red-500";
    if (passwordStrength <= 50) return "bg-orange-500";
    if (passwordStrength <= 75) return "bg-yellow-500";
    return "bg-green-500";
  };

  const getPasswordStrengthText = () => {
    if (passwordStrength <= 25) return t("Weak");
    if (passwordStrength <= 50) return t("Fair");
    if (passwordStrength <= 75) return t("Good");
    return t("Strong");
  };

  const validateForm = () => {
    const newErrors = {
      name: "",
      email: "",
      password: "",
      confirmPassword: "",
      terms: ""
    };

    let isValid = true;

    if (!Name.trim()) {
      newErrors.name = t("Name is required");
      isValid = false;
    }

    if (!Email.trim()) {
      newErrors.email = t("Email is required");
      isValid = false;
    } else if (!validateEmail(Email)) {
      newErrors.email = t("Please enter a valid email");
      isValid = false;
    }

    if (!Password) {
      newErrors.password = t("Password is required");
      isValid = false;
    } else if (Password.length < 8) {
      newErrors.password = t("Password must be at least 6 characters");
      isValid = false;
    }

    if (!ConfirmPassword) {
      newErrors.confirmPassword = t("Please confirm your password");
      isValid = false;
    } else if (Password !== ConfirmPassword) {
      newErrors.confirmPassword = t("Passwords do not match");
      isValid = false;
    }

    if (!termsAccepted) {
      newErrors.terms = "You must accept the terms and conditions";
      isValid = false;
    }

    setErrors(newErrors);
    return isValid;
  };

  const SubmitHandler = () => {
    if (!validateForm()) {
      showTost({ title: "Please fix the errors before continuing" });
      return;
    }

    setIsLoading(true);

    axios
      .post(`${basUrl}email_check.php`, { email: Email })
      .then((res) => {
        setIsLoading(false);
        if (res.data.Result === "true") {
          setName(Name);
          setEmail(Email);
          setPassword(Password);
          setBio(Bio);
          navigation("/phonenumber");
        } else {
          showTost({ title: res.data.ResponseMsg });
          setErrors({ ...errors, email: res.data.ResponseMsg });
        }
      })
      .catch((error) => {
        setIsLoading(false);
        showTost({ title: "Registration failed. Please try again." });
      });
  };

  return (
    <div className="min-h-screen bg-gradient-to-br from-pink-50 via-purple-50 to-orange-50 dark:from-gray-900 dark:via-gray-800 dark:to-gray-900 flex items-center justify-center p-4 py-12">
      <div className="w-full max-w-md">
        {/* Main Register Card */}
        <div className="bg-white dark:bg-gray-800 rounded-3xl shadow-2xl p-8 transform transition-all duration-300 hover:shadow-3xl">
          {/* Progress Bar */}
          <div className="mb-6">
            <div className="w-full bg-gray-200 dark:bg-gray-700 h-2 rounded-full overflow-hidden">
              <div className="bg-gradient-to-r from-pink-500 via-red-500 to-orange-500 h-2 rounded-full transition-all duration-500" style={{ width: '15%' }}></div>
            </div>
            <p className="text-xs text-gray-500 dark:text-gray-400 mt-2 text-center">{t("Step 1 of 5")}</p>
          </div>

          {/* Header */}
          <div className="text-center mb-8">
            <h1 className="text-3xl font-bold mb-2 dark:text-white">
              {t("Join")}{" "}
              <span className="bg-gradient-to-r from-pink-500 via-red-500 to-orange-500 bg-clip-text text-transparent">
                2Sweety
              </span>
            </h1>
            <p className="text-gray-600 dark:text-gray-300 text-sm">{t("Start your journey to finding love")}</p>
          </div>

          {/* Social Registration Buttons - FIRST */}
          <div className="space-y-3 mb-6">
            <button
              onClick={handleGoogleSignup}
              className="w-full flex items-center justify-center gap-3 px-6 py-3.5 bg-white dark:bg-gray-700 border-2 border-gray-200 dark:border-gray-600 rounded-xl font-semibold text-gray-700 dark:text-gray-200 hover:border-pink-500 dark:hover:border-pink-500 hover:shadow-lg transition-all duration-300 transform hover:scale-[1.02]"
            >
              <FaGoogle className="text-xl text-red-500" />
              <span>{t("Sign up with Google")}</span>
            </button>

            <button
              onClick={handleAppleSignup}
              className="w-full flex items-center justify-center gap-3 px-6 py-3.5 bg-black dark:bg-gray-900 border-2 border-black dark:border-gray-800 rounded-xl font-semibold text-white hover:bg-gray-900 dark:hover:bg-gray-800 hover:shadow-lg transition-all duration-300 transform hover:scale-[1.02]"
            >
              <FaApple className="text-xl" />
              <span>{t("Continue with Apple")}</span>
            </button>

            <button
              onClick={handleFacebookSignup}
              className="w-full flex items-center justify-center gap-3 px-6 py-3.5 bg-[#1877f2] dark:bg-[#166fe5] border-2 border-[#1877f2] dark:border-[#166fe5] rounded-xl font-semibold text-white hover:bg-[#166fe5] dark:hover:bg-[#1559c7] hover:shadow-lg transition-all duration-300 transform hover:scale-[1.02]"
            >
              <FaFacebook className="text-xl" />
              <span>{t("Continue with Facebook")}</span>
            </button>
          </div>

          {/* Divider */}
          <div className="relative flex items-center my-8">
            <div className="flex-grow border-t border-gray-300 dark:border-gray-600"></div>
            <span className="flex-shrink mx-4 text-gray-500 dark:text-gray-400 text-sm font-medium">
              {t("or")}
            </span>
            <div className="flex-grow border-t border-gray-300 dark:border-gray-600"></div>
          </div>

          {/* Registration Form */}
          <div className="space-y-4">
            {/* First Name */}
            <div>
              <div className={`relative flex items-center border-2 ${errors.name ? 'border-red-500' : 'border-gray-300 dark:border-gray-600'} focus-within:border-pink-500 rounded-xl transition-all duration-300 bg-white dark:bg-gray-700`}>
                <div className="pl-4 pr-2">
                  <FaUser className={`text-lg ${errors.name ? 'text-red-500' : 'text-gray-400 dark:text-gray-500'} transition-colors`} />
                </div>
                <input
                  type="text"
                  placeholder={t("First Name")}
                  value={Name}
                  onChange={(e) => {
                    setname(e.target.value);
                    setErrors({ ...errors, name: "" });
                  }}
                  className="w-full px-2 py-4 outline-none text-gray-800 dark:text-gray-100 placeholder-gray-400 dark:placeholder-gray-500 bg-transparent"
                />
                {Name && (
                  <div className="pr-4">
                    <FaCheck className="text-green-500" />
                  </div>
                )}
              </div>
              {errors.name && (
                <p className="text-red-500 text-xs mt-1 ml-1">{errors.name}</p>
              )}
            </div>

            {/* Email */}
            <div>
              <div className={`relative flex items-center border-2 ${errors.email ? 'border-red-500' : 'border-gray-300 dark:border-gray-600'} focus-within:border-pink-500 rounded-xl transition-all duration-300 bg-white dark:bg-gray-700`}>
                <div className="pl-4 pr-2">
                  <FaEnvelope className={`text-lg ${errors.email ? 'text-red-500' : 'text-gray-400 dark:text-gray-500'} transition-colors`} />
                </div>
                <input
                  type="email"
                  placeholder={t("Email")}
                  value={Email}
                  onChange={(e) => {
                    setemail(e.target.value);
                    setErrors({ ...errors, email: "" });
                  }}
                  className="w-full px-2 py-4 outline-none text-gray-800 dark:text-gray-100 placeholder-gray-400 dark:placeholder-gray-500 bg-transparent"
                />
                {Email && validateEmail(Email) && (
                  <div className="pr-4">
                    <FaCheck className="text-green-500" />
                  </div>
                )}
              </div>
              {errors.email && (
                <p className="text-red-500 text-xs mt-1 ml-1">{errors.email}</p>
              )}
            </div>

            {/* Password */}
            <div>
              <div className={`relative flex items-center border-2 ${errors.password ? 'border-red-500' : 'border-gray-300 dark:border-gray-600'} focus-within:border-pink-500 rounded-xl transition-all duration-300 bg-white dark:bg-gray-700`}>
                <div className="pl-4 pr-2">
                  <FaLock className={`text-lg ${errors.password ? 'text-red-500' : 'text-gray-400 dark:text-gray-500'} transition-colors`} />
                </div>
                <input
                  type={showPassword ? "text" : "password"}
                  placeholder={t("Password")}
                  value={Password}
                  onChange={(e) => handlePasswordChange(e.target.value)}
                  className="w-full px-2 py-4 outline-none text-gray-800 dark:text-gray-100 placeholder-gray-400 dark:placeholder-gray-500 bg-transparent"
                />
                <button
                  onClick={() => setShowPassword(!showPassword)}
                  className="pr-4 hover:scale-110 transition-transform"
                  type="button"
                >
                  {showPassword ? (
                    <FaEye className="text-lg text-gray-400 dark:text-gray-500 hover:text-pink-500 transition-colors" />
                  ) : (
                    <FaEyeSlash className="text-lg text-gray-400 dark:text-gray-500 hover:text-pink-500 transition-colors" />
                  )}
                </button>
              </div>
              {Password && (
                <div className="mt-2">
                  <div className="flex items-center justify-between mb-1">
                    <span className="text-xs text-gray-600 dark:text-gray-400">{t("Password Strength:")}</span>
                    <span className={`text-xs font-semibold ${passwordStrength >= 75 ? 'text-green-600 dark:text-green-400' : passwordStrength >= 50 ? 'text-yellow-600 dark:text-yellow-400' : 'text-red-600 dark:text-red-400'}`}>
                      {getPasswordStrengthText()}
                    </span>
                  </div>
                  <div className="w-full bg-gray-200 dark:bg-gray-700 h-2 rounded-full overflow-hidden">
                    <div
                      className={`h-2 rounded-full transition-all duration-300 ${getPasswordStrengthColor()}`}
                      style={{ width: `${passwordStrength}%` }}
                    ></div>
                  </div>
                </div>
              )}
              {errors.password && (
                <p className="text-red-500 text-xs mt-1 ml-1">{errors.password}</p>
              )}
            </div>

            {/* Confirm Password */}
            <div>
              <div className={`relative flex items-center border-2 ${errors.confirmPassword ? 'border-red-500' : 'border-gray-300 dark:border-gray-600'} focus-within:border-pink-500 rounded-xl transition-all duration-300 bg-white dark:bg-gray-700`}>
                <div className="pl-4 pr-2">
                  <FaLock className={`text-lg ${errors.confirmPassword ? 'text-red-500' : 'text-gray-400 dark:text-gray-500'} transition-colors`} />
                </div>
                <input
                  type={showConfirmPassword ? "text" : "password"}
                  placeholder={t("Confirm Password")}
                  value={ConfirmPassword}
                  onChange={(e) => {
                    setConfirmPassword(e.target.value);
                    setErrors({ ...errors, confirmPassword: "" });
                  }}
                  className="w-full px-2 py-4 outline-none text-gray-800 dark:text-gray-100 placeholder-gray-400 dark:placeholder-gray-500 bg-transparent"
                />
                <button
                  onClick={() => setShowConfirmPassword(!showConfirmPassword)}
                  className="pr-4 hover:scale-110 transition-transform"
                  type="button"
                >
                  {showConfirmPassword ? (
                    <FaEye className="text-lg text-gray-400 dark:text-gray-500 hover:text-pink-500 transition-colors" />
                  ) : (
                    <FaEyeSlash className="text-lg text-gray-400 dark:text-gray-500 hover:text-pink-500 transition-colors" />
                  )}
                </button>
                {ConfirmPassword && Password === ConfirmPassword && (
                  <div className="absolute right-14">
                    <FaCheck className="text-green-500" />
                  </div>
                )}
              </div>
              {errors.confirmPassword && (
                <p className="text-red-500 text-xs mt-1 ml-1">{errors.confirmPassword}</p>
              )}
            </div>

            {/* Bio (Optional) */}
            <div>
              <textarea
                placeholder="Bio (Optional)"
                value={Bio}
                onChange={(e) => setbio(e.target.value)}
                rows="3"
                className="w-full px-4 py-4 border-2 border-gray-300 dark:border-gray-600 bg-white dark:bg-gray-700 focus:border-pink-500 rounded-xl outline-none text-gray-800 dark:text-gray-100 placeholder-gray-400 dark:placeholder-gray-500 resize-none transition-all duration-300"
              />
            </div>

            {/* Referral Code (Optional) */}
            <div>
              <input
                type="text"
                placeholder="Referral Code (Optional)"
                value={ReferralCode}
                onChange={(e) => setReferralCode(e.target.value)}
                className="w-full px-4 py-4 border-2 border-gray-300 dark:border-gray-600 bg-white dark:bg-gray-700 focus:border-pink-500 rounded-xl outline-none text-gray-800 dark:text-gray-100 placeholder-gray-400 dark:placeholder-gray-500 transition-all duration-300"
              />
            </div>

            {/* Terms Checkbox */}
            <div>
              <label className="flex items-start gap-3 cursor-pointer group">
                <div className="relative flex items-center justify-center">
                  <input
                    type="checkbox"
                    checked={termsAccepted}
                    onChange={(e) => {
                      setTermsAccepted(e.target.checked);
                      setErrors({ ...errors, terms: "" });
                    }}
                    className="w-5 h-5 border-2 border-gray-300 dark:border-gray-600 rounded cursor-pointer appearance-none checked:bg-gradient-to-r checked:from-pink-500 checked:to-orange-500 checked:border-transparent transition-all"
                  />
                  {termsAccepted && (
                    <FaCheck className="absolute text-white text-xs pointer-events-none" />
                  )}
                </div>
                <span className="text-sm text-gray-600 dark:text-gray-300 leading-tight">
                  {t('I agree to the')}{" "}
                  <Link to="/terms" className="text-pink-500 font-semibold hover:text-pink-600 dark:hover:text-pink-400">
                    {t('Terms of Service')}
                  </Link>{" "}
                  {t('and')}{" "}
                  <Link to="/privacy" className="text-pink-500 font-semibold hover:text-pink-600 dark:hover:text-pink-400">
                    {t('Privacy Policy')}
                  </Link>
                </span>
              </label>
              {errors.terms && (
                <p className="text-red-500 text-xs mt-1 ml-1">{errors.terms}</p>
              )}
            </div>

            {/* Create Account Button */}
            <button
              onClick={SubmitHandler}
              disabled={isLoading}
              className="w-full bg-gradient-to-r from-pink-500 via-red-500 to-orange-500 text-white font-bold text-lg py-4 rounded-xl shadow-lg hover:shadow-xl transform hover:scale-[1.02] transition-all duration-300 disabled:opacity-70 disabled:cursor-not-allowed flex items-center justify-center gap-2"
            >
              {isLoading ? (
                <div className="flex items-center justify-center gap-2">
                  <div className="w-5 h-5 border-2 border-white border-t-transparent rounded-full animate-spin"></div>
                  <span>{t("Create Account")}...</span>
                </div>
              ) : (
                <>
                  <span>{t("Create Account")}</span>
                  <FaArrowRight className="text-lg" />
                </>
              )}
            </button>
          </div>

          {/* Sign In Link */}
          <div className="mt-8 text-center">
            <p className="text-gray-600 dark:text-gray-300">
              {t("Already have an account?")}{" "}
              <Link
                to="/"
                className="font-semibold text-pink-500 hover:text-pink-600 dark:hover:text-pink-400 transition-colors"
              >
                {t("Sign In")}
              </Link>
            </p>
          </div>

          {/* Footer Links */}
          <div className="mt-6 flex items-center justify-center gap-4 text-xs text-gray-500 dark:text-gray-400">
            <Link to="/privacy" className="hover:text-pink-500 dark:hover:text-pink-400 transition-colors">
              {t('Privacy Policy')}
            </Link>
            <span>•</span>
            <Link to="/terms" className="hover:text-pink-500 dark:hover:text-pink-400 transition-colors">
              {t('Terms of Service')}
            </Link>
          </div>
        </div>
      </div>
    </div>
  );
};

export default Register;
/* jshint ignore:end */
<|MERGE_RESOLUTION|>--- conflicted
+++ resolved
@@ -1,480 +1,476 @@
-/* jshint esversion: 6 */
-/* jshint ignore:start */
-
-import React, { useContext, useRef, useState } from "react";
-import "react-toastify/dist/ReactToastify.css";
-import { FaGoogle, FaApple, FaFacebook, FaEye, FaEyeSlash, FaCheck, FaArrowRight, FaUser, FaEnvelope, FaLock } from "react-icons/fa";
-import { useNavigate, Link } from "react-router-dom";
-import { MyContext } from "../Context/MyProvider";
-import axios from "axios";
-import { showTost } from "../showTost";
-<<<<<<< HEAD
-import { useTranslation } from "react-i18next";
-=======
-import { useTranslation } from 'react-i18next';
->>>>>>> 5d584bfb
-
-const Register = () => {
-  const { t } = useTranslation();
-  const [Bio, setbio] = useState("");
-  const [Name, setname] = useState("");
-  const [Email, setemail] = useState("");
-  const [Password, setpassword] = useState("");
-  const [ConfirmPassword, setConfirmPassword] = useState("");
-  const [ReferralCode, setReferralCode] = useState("");
-  const [showPassword, setShowPassword] = useState(false);
-  const [showConfirmPassword, setShowConfirmPassword] = useState(false);
-  const [termsAccepted, setTermsAccepted] = useState(false);
-  const [isLoading, setIsLoading] = useState(false);
-  const [passwordStrength, setPasswordStrength] = useState(0);
-
-  // Form validation errors
-  const [errors, setErrors] = useState({
-    name: "",
-    email: "",
-    password: "",
-    confirmPassword: "",
-    terms: ""
-  });
-
-  const { setName, setEmail, setPassword, setBio, basUrl } = useContext(MyContext);
-  const navigation = useNavigate();
-  const { t } = useTranslation();
-
-  // Social Registration Handlers - Placeholder for future OAuth integration
-  const handleGoogleSignup = () => {
-    console.log('Google signup clicked');
-    // TODO: Implement Google OAuth
-    showTost({ title: "Google signup coming soon!" });
-  };
-
-  const handleAppleSignup = () => {
-    console.log('Apple signup clicked');
-    // TODO: Implement Apple Sign In
-    showTost({ title: "Apple signup coming soon!" });
-  };
-
-  const handleFacebookSignup = () => {
-    console.log('Facebook signup clicked');
-    // TODO: Implement Facebook Login
-    showTost({ title: "Facebook signup coming soon!" });
-  };
-
-  const validateEmail = (email) => {
-    const Validation = /^[A-Z0-9._%+-]+@[A-Z0-9.-]+\.[A-Z]{2,4}$/i;
-    return Validation.test(email);
-  };
-
-  const calculatePasswordStrength = (password) => {
-    let strength = 0;
-    if (password.length >= 8) strength += 25;
-    if (password.match(/[a-z]+/)) strength += 25;
-    if (password.match(/[A-Z]+/)) strength += 25;
-    if (password.match(/[0-9]+/)) strength += 25;
-    return strength;
-  };
-
-  const handlePasswordChange = (value) => {
-    setpassword(value);
-    setPasswordStrength(calculatePasswordStrength(value));
-    setErrors({ ...errors, password: "" });
-  };
-
-  const getPasswordStrengthColor = () => {
-    if (passwordStrength <= 25) return "bg-red-500";
-    if (passwordStrength <= 50) return "bg-orange-500";
-    if (passwordStrength <= 75) return "bg-yellow-500";
-    return "bg-green-500";
-  };
-
-  const getPasswordStrengthText = () => {
-    if (passwordStrength <= 25) return t("Weak");
-    if (passwordStrength <= 50) return t("Fair");
-    if (passwordStrength <= 75) return t("Good");
-    return t("Strong");
-  };
-
-  const validateForm = () => {
-    const newErrors = {
-      name: "",
-      email: "",
-      password: "",
-      confirmPassword: "",
-      terms: ""
-    };
-
-    let isValid = true;
-
-    if (!Name.trim()) {
-      newErrors.name = t("Name is required");
-      isValid = false;
-    }
-
-    if (!Email.trim()) {
-      newErrors.email = t("Email is required");
-      isValid = false;
-    } else if (!validateEmail(Email)) {
-      newErrors.email = t("Please enter a valid email");
-      isValid = false;
-    }
-
-    if (!Password) {
-      newErrors.password = t("Password is required");
-      isValid = false;
-    } else if (Password.length < 8) {
-      newErrors.password = t("Password must be at least 6 characters");
-      isValid = false;
-    }
-
-    if (!ConfirmPassword) {
-      newErrors.confirmPassword = t("Please confirm your password");
-      isValid = false;
-    } else if (Password !== ConfirmPassword) {
-      newErrors.confirmPassword = t("Passwords do not match");
-      isValid = false;
-    }
-
-    if (!termsAccepted) {
-      newErrors.terms = "You must accept the terms and conditions";
-      isValid = false;
-    }
-
-    setErrors(newErrors);
-    return isValid;
-  };
-
-  const SubmitHandler = () => {
-    if (!validateForm()) {
-      showTost({ title: "Please fix the errors before continuing" });
-      return;
-    }
-
-    setIsLoading(true);
-
-    axios
-      .post(`${basUrl}email_check.php`, { email: Email })
-      .then((res) => {
-        setIsLoading(false);
-        if (res.data.Result === "true") {
-          setName(Name);
-          setEmail(Email);
-          setPassword(Password);
-          setBio(Bio);
-          navigation("/phonenumber");
-        } else {
-          showTost({ title: res.data.ResponseMsg });
-          setErrors({ ...errors, email: res.data.ResponseMsg });
-        }
-      })
-      .catch((error) => {
-        setIsLoading(false);
-        showTost({ title: "Registration failed. Please try again." });
-      });
-  };
-
-  return (
-    <div className="min-h-screen bg-gradient-to-br from-pink-50 via-purple-50 to-orange-50 dark:from-gray-900 dark:via-gray-800 dark:to-gray-900 flex items-center justify-center p-4 py-12">
-      <div className="w-full max-w-md">
-        {/* Main Register Card */}
-        <div className="bg-white dark:bg-gray-800 rounded-3xl shadow-2xl p-8 transform transition-all duration-300 hover:shadow-3xl">
-          {/* Progress Bar */}
-          <div className="mb-6">
-            <div className="w-full bg-gray-200 dark:bg-gray-700 h-2 rounded-full overflow-hidden">
-              <div className="bg-gradient-to-r from-pink-500 via-red-500 to-orange-500 h-2 rounded-full transition-all duration-500" style={{ width: '15%' }}></div>
-            </div>
-            <p className="text-xs text-gray-500 dark:text-gray-400 mt-2 text-center">{t("Step 1 of 5")}</p>
-          </div>
-
-          {/* Header */}
-          <div className="text-center mb-8">
-            <h1 className="text-3xl font-bold mb-2 dark:text-white">
-              {t("Join")}{" "}
-              <span className="bg-gradient-to-r from-pink-500 via-red-500 to-orange-500 bg-clip-text text-transparent">
-                2Sweety
-              </span>
-            </h1>
-            <p className="text-gray-600 dark:text-gray-300 text-sm">{t("Start your journey to finding love")}</p>
-          </div>
-
-          {/* Social Registration Buttons - FIRST */}
-          <div className="space-y-3 mb-6">
-            <button
-              onClick={handleGoogleSignup}
-              className="w-full flex items-center justify-center gap-3 px-6 py-3.5 bg-white dark:bg-gray-700 border-2 border-gray-200 dark:border-gray-600 rounded-xl font-semibold text-gray-700 dark:text-gray-200 hover:border-pink-500 dark:hover:border-pink-500 hover:shadow-lg transition-all duration-300 transform hover:scale-[1.02]"
-            >
-              <FaGoogle className="text-xl text-red-500" />
-              <span>{t("Sign up with Google")}</span>
-            </button>
-
-            <button
-              onClick={handleAppleSignup}
-              className="w-full flex items-center justify-center gap-3 px-6 py-3.5 bg-black dark:bg-gray-900 border-2 border-black dark:border-gray-800 rounded-xl font-semibold text-white hover:bg-gray-900 dark:hover:bg-gray-800 hover:shadow-lg transition-all duration-300 transform hover:scale-[1.02]"
-            >
-              <FaApple className="text-xl" />
-              <span>{t("Continue with Apple")}</span>
-            </button>
-
-            <button
-              onClick={handleFacebookSignup}
-              className="w-full flex items-center justify-center gap-3 px-6 py-3.5 bg-[#1877f2] dark:bg-[#166fe5] border-2 border-[#1877f2] dark:border-[#166fe5] rounded-xl font-semibold text-white hover:bg-[#166fe5] dark:hover:bg-[#1559c7] hover:shadow-lg transition-all duration-300 transform hover:scale-[1.02]"
-            >
-              <FaFacebook className="text-xl" />
-              <span>{t("Continue with Facebook")}</span>
-            </button>
-          </div>
-
-          {/* Divider */}
-          <div className="relative flex items-center my-8">
-            <div className="flex-grow border-t border-gray-300 dark:border-gray-600"></div>
-            <span className="flex-shrink mx-4 text-gray-500 dark:text-gray-400 text-sm font-medium">
-              {t("or")}
-            </span>
-            <div className="flex-grow border-t border-gray-300 dark:border-gray-600"></div>
-          </div>
-
-          {/* Registration Form */}
-          <div className="space-y-4">
-            {/* First Name */}
-            <div>
-              <div className={`relative flex items-center border-2 ${errors.name ? 'border-red-500' : 'border-gray-300 dark:border-gray-600'} focus-within:border-pink-500 rounded-xl transition-all duration-300 bg-white dark:bg-gray-700`}>
-                <div className="pl-4 pr-2">
-                  <FaUser className={`text-lg ${errors.name ? 'text-red-500' : 'text-gray-400 dark:text-gray-500'} transition-colors`} />
-                </div>
-                <input
-                  type="text"
-                  placeholder={t("First Name")}
-                  value={Name}
-                  onChange={(e) => {
-                    setname(e.target.value);
-                    setErrors({ ...errors, name: "" });
-                  }}
-                  className="w-full px-2 py-4 outline-none text-gray-800 dark:text-gray-100 placeholder-gray-400 dark:placeholder-gray-500 bg-transparent"
-                />
-                {Name && (
-                  <div className="pr-4">
-                    <FaCheck className="text-green-500" />
-                  </div>
-                )}
-              </div>
-              {errors.name && (
-                <p className="text-red-500 text-xs mt-1 ml-1">{errors.name}</p>
-              )}
-            </div>
-
-            {/* Email */}
-            <div>
-              <div className={`relative flex items-center border-2 ${errors.email ? 'border-red-500' : 'border-gray-300 dark:border-gray-600'} focus-within:border-pink-500 rounded-xl transition-all duration-300 bg-white dark:bg-gray-700`}>
-                <div className="pl-4 pr-2">
-                  <FaEnvelope className={`text-lg ${errors.email ? 'text-red-500' : 'text-gray-400 dark:text-gray-500'} transition-colors`} />
-                </div>
-                <input
-                  type="email"
-                  placeholder={t("Email")}
-                  value={Email}
-                  onChange={(e) => {
-                    setemail(e.target.value);
-                    setErrors({ ...errors, email: "" });
-                  }}
-                  className="w-full px-2 py-4 outline-none text-gray-800 dark:text-gray-100 placeholder-gray-400 dark:placeholder-gray-500 bg-transparent"
-                />
-                {Email && validateEmail(Email) && (
-                  <div className="pr-4">
-                    <FaCheck className="text-green-500" />
-                  </div>
-                )}
-              </div>
-              {errors.email && (
-                <p className="text-red-500 text-xs mt-1 ml-1">{errors.email}</p>
-              )}
-            </div>
-
-            {/* Password */}
-            <div>
-              <div className={`relative flex items-center border-2 ${errors.password ? 'border-red-500' : 'border-gray-300 dark:border-gray-600'} focus-within:border-pink-500 rounded-xl transition-all duration-300 bg-white dark:bg-gray-700`}>
-                <div className="pl-4 pr-2">
-                  <FaLock className={`text-lg ${errors.password ? 'text-red-500' : 'text-gray-400 dark:text-gray-500'} transition-colors`} />
-                </div>
-                <input
-                  type={showPassword ? "text" : "password"}
-                  placeholder={t("Password")}
-                  value={Password}
-                  onChange={(e) => handlePasswordChange(e.target.value)}
-                  className="w-full px-2 py-4 outline-none text-gray-800 dark:text-gray-100 placeholder-gray-400 dark:placeholder-gray-500 bg-transparent"
-                />
-                <button
-                  onClick={() => setShowPassword(!showPassword)}
-                  className="pr-4 hover:scale-110 transition-transform"
-                  type="button"
-                >
-                  {showPassword ? (
-                    <FaEye className="text-lg text-gray-400 dark:text-gray-500 hover:text-pink-500 transition-colors" />
-                  ) : (
-                    <FaEyeSlash className="text-lg text-gray-400 dark:text-gray-500 hover:text-pink-500 transition-colors" />
-                  )}
-                </button>
-              </div>
-              {Password && (
-                <div className="mt-2">
-                  <div className="flex items-center justify-between mb-1">
-                    <span className="text-xs text-gray-600 dark:text-gray-400">{t("Password Strength:")}</span>
-                    <span className={`text-xs font-semibold ${passwordStrength >= 75 ? 'text-green-600 dark:text-green-400' : passwordStrength >= 50 ? 'text-yellow-600 dark:text-yellow-400' : 'text-red-600 dark:text-red-400'}`}>
-                      {getPasswordStrengthText()}
-                    </span>
-                  </div>
-                  <div className="w-full bg-gray-200 dark:bg-gray-700 h-2 rounded-full overflow-hidden">
-                    <div
-                      className={`h-2 rounded-full transition-all duration-300 ${getPasswordStrengthColor()}`}
-                      style={{ width: `${passwordStrength}%` }}
-                    ></div>
-                  </div>
-                </div>
-              )}
-              {errors.password && (
-                <p className="text-red-500 text-xs mt-1 ml-1">{errors.password}</p>
-              )}
-            </div>
-
-            {/* Confirm Password */}
-            <div>
-              <div className={`relative flex items-center border-2 ${errors.confirmPassword ? 'border-red-500' : 'border-gray-300 dark:border-gray-600'} focus-within:border-pink-500 rounded-xl transition-all duration-300 bg-white dark:bg-gray-700`}>
-                <div className="pl-4 pr-2">
-                  <FaLock className={`text-lg ${errors.confirmPassword ? 'text-red-500' : 'text-gray-400 dark:text-gray-500'} transition-colors`} />
-                </div>
-                <input
-                  type={showConfirmPassword ? "text" : "password"}
-                  placeholder={t("Confirm Password")}
-                  value={ConfirmPassword}
-                  onChange={(e) => {
-                    setConfirmPassword(e.target.value);
-                    setErrors({ ...errors, confirmPassword: "" });
-                  }}
-                  className="w-full px-2 py-4 outline-none text-gray-800 dark:text-gray-100 placeholder-gray-400 dark:placeholder-gray-500 bg-transparent"
-                />
-                <button
-                  onClick={() => setShowConfirmPassword(!showConfirmPassword)}
-                  className="pr-4 hover:scale-110 transition-transform"
-                  type="button"
-                >
-                  {showConfirmPassword ? (
-                    <FaEye className="text-lg text-gray-400 dark:text-gray-500 hover:text-pink-500 transition-colors" />
-                  ) : (
-                    <FaEyeSlash className="text-lg text-gray-400 dark:text-gray-500 hover:text-pink-500 transition-colors" />
-                  )}
-                </button>
-                {ConfirmPassword && Password === ConfirmPassword && (
-                  <div className="absolute right-14">
-                    <FaCheck className="text-green-500" />
-                  </div>
-                )}
-              </div>
-              {errors.confirmPassword && (
-                <p className="text-red-500 text-xs mt-1 ml-1">{errors.confirmPassword}</p>
-              )}
-            </div>
-
-            {/* Bio (Optional) */}
-            <div>
-              <textarea
-                placeholder="Bio (Optional)"
-                value={Bio}
-                onChange={(e) => setbio(e.target.value)}
-                rows="3"
-                className="w-full px-4 py-4 border-2 border-gray-300 dark:border-gray-600 bg-white dark:bg-gray-700 focus:border-pink-500 rounded-xl outline-none text-gray-800 dark:text-gray-100 placeholder-gray-400 dark:placeholder-gray-500 resize-none transition-all duration-300"
-              />
-            </div>
-
-            {/* Referral Code (Optional) */}
-            <div>
-              <input
-                type="text"
-                placeholder="Referral Code (Optional)"
-                value={ReferralCode}
-                onChange={(e) => setReferralCode(e.target.value)}
-                className="w-full px-4 py-4 border-2 border-gray-300 dark:border-gray-600 bg-white dark:bg-gray-700 focus:border-pink-500 rounded-xl outline-none text-gray-800 dark:text-gray-100 placeholder-gray-400 dark:placeholder-gray-500 transition-all duration-300"
-              />
-            </div>
-
-            {/* Terms Checkbox */}
-            <div>
-              <label className="flex items-start gap-3 cursor-pointer group">
-                <div className="relative flex items-center justify-center">
-                  <input
-                    type="checkbox"
-                    checked={termsAccepted}
-                    onChange={(e) => {
-                      setTermsAccepted(e.target.checked);
-                      setErrors({ ...errors, terms: "" });
-                    }}
-                    className="w-5 h-5 border-2 border-gray-300 dark:border-gray-600 rounded cursor-pointer appearance-none checked:bg-gradient-to-r checked:from-pink-500 checked:to-orange-500 checked:border-transparent transition-all"
-                  />
-                  {termsAccepted && (
-                    <FaCheck className="absolute text-white text-xs pointer-events-none" />
-                  )}
-                </div>
-                <span className="text-sm text-gray-600 dark:text-gray-300 leading-tight">
-                  {t('I agree to the')}{" "}
-                  <Link to="/terms" className="text-pink-500 font-semibold hover:text-pink-600 dark:hover:text-pink-400">
-                    {t('Terms of Service')}
-                  </Link>{" "}
-                  {t('and')}{" "}
-                  <Link to="/privacy" className="text-pink-500 font-semibold hover:text-pink-600 dark:hover:text-pink-400">
-                    {t('Privacy Policy')}
-                  </Link>
-                </span>
-              </label>
-              {errors.terms && (
-                <p className="text-red-500 text-xs mt-1 ml-1">{errors.terms}</p>
-              )}
-            </div>
-
-            {/* Create Account Button */}
-            <button
-              onClick={SubmitHandler}
-              disabled={isLoading}
-              className="w-full bg-gradient-to-r from-pink-500 via-red-500 to-orange-500 text-white font-bold text-lg py-4 rounded-xl shadow-lg hover:shadow-xl transform hover:scale-[1.02] transition-all duration-300 disabled:opacity-70 disabled:cursor-not-allowed flex items-center justify-center gap-2"
-            >
-              {isLoading ? (
-                <div className="flex items-center justify-center gap-2">
-                  <div className="w-5 h-5 border-2 border-white border-t-transparent rounded-full animate-spin"></div>
-                  <span>{t("Create Account")}...</span>
-                </div>
-              ) : (
-                <>
-                  <span>{t("Create Account")}</span>
-                  <FaArrowRight className="text-lg" />
-                </>
-              )}
-            </button>
-          </div>
-
-          {/* Sign In Link */}
-          <div className="mt-8 text-center">
-            <p className="text-gray-600 dark:text-gray-300">
-              {t("Already have an account?")}{" "}
-              <Link
-                to="/"
-                className="font-semibold text-pink-500 hover:text-pink-600 dark:hover:text-pink-400 transition-colors"
-              >
-                {t("Sign In")}
-              </Link>
-            </p>
-          </div>
-
-          {/* Footer Links */}
-          <div className="mt-6 flex items-center justify-center gap-4 text-xs text-gray-500 dark:text-gray-400">
-            <Link to="/privacy" className="hover:text-pink-500 dark:hover:text-pink-400 transition-colors">
-              {t('Privacy Policy')}
-            </Link>
-            <span>•</span>
-            <Link to="/terms" className="hover:text-pink-500 dark:hover:text-pink-400 transition-colors">
-              {t('Terms of Service')}
-            </Link>
-          </div>
-        </div>
-      </div>
-    </div>
-  );
-};
-
-export default Register;
-/* jshint ignore:end */
+/* jshint esversion: 6 */
+/* jshint ignore:start */
+
+import React, { useContext, useRef, useState } from "react";
+import "react-toastify/dist/ReactToastify.css";
+import { FaGoogle, FaApple, FaFacebook, FaEye, FaEyeSlash, FaCheck, FaArrowRight, FaUser, FaEnvelope, FaLock } from "react-icons/fa";
+import { useNavigate, Link } from "react-router-dom";
+import { MyContext } from "../Context/MyProvider";
+import axios from "axios";
+import { showTost } from "../showTost";
+import { useTranslation } from 'react-i18next';
+
+const Register = () => {
+  const { t } = useTranslation();
+  const [Bio, setbio] = useState("");
+  const [Name, setname] = useState("");
+  const [Email, setemail] = useState("");
+  const [Password, setpassword] = useState("");
+  const [ConfirmPassword, setConfirmPassword] = useState("");
+  const [ReferralCode, setReferralCode] = useState("");
+  const [showPassword, setShowPassword] = useState(false);
+  const [showConfirmPassword, setShowConfirmPassword] = useState(false);
+  const [termsAccepted, setTermsAccepted] = useState(false);
+  const [isLoading, setIsLoading] = useState(false);
+  const [passwordStrength, setPasswordStrength] = useState(0);
+
+  // Form validation errors
+  const [errors, setErrors] = useState({
+    name: "",
+    email: "",
+    password: "",
+    confirmPassword: "",
+    terms: ""
+  });
+
+  const { setName, setEmail, setPassword, setBio, basUrl } = useContext(MyContext);
+  const navigation = useNavigate();
+  const { t } = useTranslation();
+
+  // Social Registration Handlers - Placeholder for future OAuth integration
+  const handleGoogleSignup = () => {
+    console.log('Google signup clicked');
+    // TODO: Implement Google OAuth
+    showTost({ title: "Google signup coming soon!" });
+  };
+
+  const handleAppleSignup = () => {
+    console.log('Apple signup clicked');
+    // TODO: Implement Apple Sign In
+    showTost({ title: "Apple signup coming soon!" });
+  };
+
+  const handleFacebookSignup = () => {
+    console.log('Facebook signup clicked');
+    // TODO: Implement Facebook Login
+    showTost({ title: "Facebook signup coming soon!" });
+  };
+
+  const validateEmail = (email) => {
+    const Validation = /^[A-Z0-9._%+-]+@[A-Z0-9.-]+\.[A-Z]{2,4}$/i;
+    return Validation.test(email);
+  };
+
+  const calculatePasswordStrength = (password) => {
+    let strength = 0;
+    if (password.length >= 8) strength += 25;
+    if (password.match(/[a-z]+/)) strength += 25;
+    if (password.match(/[A-Z]+/)) strength += 25;
+    if (password.match(/[0-9]+/)) strength += 25;
+    return strength;
+  };
+
+  const handlePasswordChange = (value) => {
+    setpassword(value);
+    setPasswordStrength(calculatePasswordStrength(value));
+    setErrors({ ...errors, password: "" });
+  };
+
+  const getPasswordStrengthColor = () => {
+    if (passwordStrength <= 25) return "bg-red-500";
+    if (passwordStrength <= 50) return "bg-orange-500";
+    if (passwordStrength <= 75) return "bg-yellow-500";
+    return "bg-green-500";
+  };
+
+  const getPasswordStrengthText = () => {
+    if (passwordStrength <= 25) return t("Weak");
+    if (passwordStrength <= 50) return t("Fair");
+    if (passwordStrength <= 75) return t("Good");
+    return t("Strong");
+  };
+
+  const validateForm = () => {
+    const newErrors = {
+      name: "",
+      email: "",
+      password: "",
+      confirmPassword: "",
+      terms: ""
+    };
+
+    let isValid = true;
+
+    if (!Name.trim()) {
+      newErrors.name = t("Name is required");
+      isValid = false;
+    }
+
+    if (!Email.trim()) {
+      newErrors.email = t("Email is required");
+      isValid = false;
+    } else if (!validateEmail(Email)) {
+      newErrors.email = t("Please enter a valid email");
+      isValid = false;
+    }
+
+    if (!Password) {
+      newErrors.password = t("Password is required");
+      isValid = false;
+    } else if (Password.length < 8) {
+      newErrors.password = t("Password must be at least 6 characters");
+      isValid = false;
+    }
+
+    if (!ConfirmPassword) {
+      newErrors.confirmPassword = t("Please confirm your password");
+      isValid = false;
+    } else if (Password !== ConfirmPassword) {
+      newErrors.confirmPassword = t("Passwords do not match");
+      isValid = false;
+    }
+
+    if (!termsAccepted) {
+      newErrors.terms = "You must accept the terms and conditions";
+      isValid = false;
+    }
+
+    setErrors(newErrors);
+    return isValid;
+  };
+
+  const SubmitHandler = () => {
+    if (!validateForm()) {
+      showTost({ title: "Please fix the errors before continuing" });
+      return;
+    }
+
+    setIsLoading(true);
+
+    axios
+      .post(`${basUrl}email_check.php`, { email: Email })
+      .then((res) => {
+        setIsLoading(false);
+        if (res.data.Result === "true") {
+          setName(Name);
+          setEmail(Email);
+          setPassword(Password);
+          setBio(Bio);
+          navigation("/phonenumber");
+        } else {
+          showTost({ title: res.data.ResponseMsg });
+          setErrors({ ...errors, email: res.data.ResponseMsg });
+        }
+      })
+      .catch((error) => {
+        setIsLoading(false);
+        showTost({ title: "Registration failed. Please try again." });
+      });
+  };
+
+  return (
+    <div className="min-h-screen bg-gradient-to-br from-pink-50 via-purple-50 to-orange-50 dark:from-gray-900 dark:via-gray-800 dark:to-gray-900 flex items-center justify-center p-4 py-12">
+      <div className="w-full max-w-md">
+        {/* Main Register Card */}
+        <div className="bg-white dark:bg-gray-800 rounded-3xl shadow-2xl p-8 transform transition-all duration-300 hover:shadow-3xl">
+          {/* Progress Bar */}
+          <div className="mb-6">
+            <div className="w-full bg-gray-200 dark:bg-gray-700 h-2 rounded-full overflow-hidden">
+              <div className="bg-gradient-to-r from-pink-500 via-red-500 to-orange-500 h-2 rounded-full transition-all duration-500" style={{ width: '15%' }}></div>
+            </div>
+            <p className="text-xs text-gray-500 dark:text-gray-400 mt-2 text-center">{t("Step 1 of 5")}</p>
+          </div>
+
+          {/* Header */}
+          <div className="text-center mb-8">
+            <h1 className="text-3xl font-bold mb-2 dark:text-white">
+              {t("Join")}{" "}
+              <span className="bg-gradient-to-r from-pink-500 via-red-500 to-orange-500 bg-clip-text text-transparent">
+                2Sweety
+              </span>
+            </h1>
+            <p className="text-gray-600 dark:text-gray-300 text-sm">{t("Start your journey to finding love")}</p>
+          </div>
+
+          {/* Social Registration Buttons - FIRST */}
+          <div className="space-y-3 mb-6">
+            <button
+              onClick={handleGoogleSignup}
+              className="w-full flex items-center justify-center gap-3 px-6 py-3.5 bg-white dark:bg-gray-700 border-2 border-gray-200 dark:border-gray-600 rounded-xl font-semibold text-gray-700 dark:text-gray-200 hover:border-pink-500 dark:hover:border-pink-500 hover:shadow-lg transition-all duration-300 transform hover:scale-[1.02]"
+            >
+              <FaGoogle className="text-xl text-red-500" />
+              <span>{t("Sign up with Google")}</span>
+            </button>
+
+            <button
+              onClick={handleAppleSignup}
+              className="w-full flex items-center justify-center gap-3 px-6 py-3.5 bg-black dark:bg-gray-900 border-2 border-black dark:border-gray-800 rounded-xl font-semibold text-white hover:bg-gray-900 dark:hover:bg-gray-800 hover:shadow-lg transition-all duration-300 transform hover:scale-[1.02]"
+            >
+              <FaApple className="text-xl" />
+              <span>{t("Continue with Apple")}</span>
+            </button>
+
+            <button
+              onClick={handleFacebookSignup}
+              className="w-full flex items-center justify-center gap-3 px-6 py-3.5 bg-[#1877f2] dark:bg-[#166fe5] border-2 border-[#1877f2] dark:border-[#166fe5] rounded-xl font-semibold text-white hover:bg-[#166fe5] dark:hover:bg-[#1559c7] hover:shadow-lg transition-all duration-300 transform hover:scale-[1.02]"
+            >
+              <FaFacebook className="text-xl" />
+              <span>{t("Continue with Facebook")}</span>
+            </button>
+          </div>
+
+          {/* Divider */}
+          <div className="relative flex items-center my-8">
+            <div className="flex-grow border-t border-gray-300 dark:border-gray-600"></div>
+            <span className="flex-shrink mx-4 text-gray-500 dark:text-gray-400 text-sm font-medium">
+              {t("or")}
+            </span>
+            <div className="flex-grow border-t border-gray-300 dark:border-gray-600"></div>
+          </div>
+
+          {/* Registration Form */}
+          <div className="space-y-4">
+            {/* First Name */}
+            <div>
+              <div className={`relative flex items-center border-2 ${errors.name ? 'border-red-500' : 'border-gray-300 dark:border-gray-600'} focus-within:border-pink-500 rounded-xl transition-all duration-300 bg-white dark:bg-gray-700`}>
+                <div className="pl-4 pr-2">
+                  <FaUser className={`text-lg ${errors.name ? 'text-red-500' : 'text-gray-400 dark:text-gray-500'} transition-colors`} />
+                </div>
+                <input
+                  type="text"
+                  placeholder={t("First Name")}
+                  value={Name}
+                  onChange={(e) => {
+                    setname(e.target.value);
+                    setErrors({ ...errors, name: "" });
+                  }}
+                  className="w-full px-2 py-4 outline-none text-gray-800 dark:text-gray-100 placeholder-gray-400 dark:placeholder-gray-500 bg-transparent"
+                />
+                {Name && (
+                  <div className="pr-4">
+                    <FaCheck className="text-green-500" />
+                  </div>
+                )}
+              </div>
+              {errors.name && (
+                <p className="text-red-500 text-xs mt-1 ml-1">{errors.name}</p>
+              )}
+            </div>
+
+            {/* Email */}
+            <div>
+              <div className={`relative flex items-center border-2 ${errors.email ? 'border-red-500' : 'border-gray-300 dark:border-gray-600'} focus-within:border-pink-500 rounded-xl transition-all duration-300 bg-white dark:bg-gray-700`}>
+                <div className="pl-4 pr-2">
+                  <FaEnvelope className={`text-lg ${errors.email ? 'text-red-500' : 'text-gray-400 dark:text-gray-500'} transition-colors`} />
+                </div>
+                <input
+                  type="email"
+                  placeholder={t("Email")}
+                  value={Email}
+                  onChange={(e) => {
+                    setemail(e.target.value);
+                    setErrors({ ...errors, email: "" });
+                  }}
+                  className="w-full px-2 py-4 outline-none text-gray-800 dark:text-gray-100 placeholder-gray-400 dark:placeholder-gray-500 bg-transparent"
+                />
+                {Email && validateEmail(Email) && (
+                  <div className="pr-4">
+                    <FaCheck className="text-green-500" />
+                  </div>
+                )}
+              </div>
+              {errors.email && (
+                <p className="text-red-500 text-xs mt-1 ml-1">{errors.email}</p>
+              )}
+            </div>
+
+            {/* Password */}
+            <div>
+              <div className={`relative flex items-center border-2 ${errors.password ? 'border-red-500' : 'border-gray-300 dark:border-gray-600'} focus-within:border-pink-500 rounded-xl transition-all duration-300 bg-white dark:bg-gray-700`}>
+                <div className="pl-4 pr-2">
+                  <FaLock className={`text-lg ${errors.password ? 'text-red-500' : 'text-gray-400 dark:text-gray-500'} transition-colors`} />
+                </div>
+                <input
+                  type={showPassword ? "text" : "password"}
+                  placeholder={t("Password")}
+                  value={Password}
+                  onChange={(e) => handlePasswordChange(e.target.value)}
+                  className="w-full px-2 py-4 outline-none text-gray-800 dark:text-gray-100 placeholder-gray-400 dark:placeholder-gray-500 bg-transparent"
+                />
+                <button
+                  onClick={() => setShowPassword(!showPassword)}
+                  className="pr-4 hover:scale-110 transition-transform"
+                  type="button"
+                >
+                  {showPassword ? (
+                    <FaEye className="text-lg text-gray-400 dark:text-gray-500 hover:text-pink-500 transition-colors" />
+                  ) : (
+                    <FaEyeSlash className="text-lg text-gray-400 dark:text-gray-500 hover:text-pink-500 transition-colors" />
+                  )}
+                </button>
+              </div>
+              {Password && (
+                <div className="mt-2">
+                  <div className="flex items-center justify-between mb-1">
+                    <span className="text-xs text-gray-600 dark:text-gray-400">{t("Password Strength:")}</span>
+                    <span className={`text-xs font-semibold ${passwordStrength >= 75 ? 'text-green-600 dark:text-green-400' : passwordStrength >= 50 ? 'text-yellow-600 dark:text-yellow-400' : 'text-red-600 dark:text-red-400'}`}>
+                      {getPasswordStrengthText()}
+                    </span>
+                  </div>
+                  <div className="w-full bg-gray-200 dark:bg-gray-700 h-2 rounded-full overflow-hidden">
+                    <div
+                      className={`h-2 rounded-full transition-all duration-300 ${getPasswordStrengthColor()}`}
+                      style={{ width: `${passwordStrength}%` }}
+                    ></div>
+                  </div>
+                </div>
+              )}
+              {errors.password && (
+                <p className="text-red-500 text-xs mt-1 ml-1">{errors.password}</p>
+              )}
+            </div>
+
+            {/* Confirm Password */}
+            <div>
+              <div className={`relative flex items-center border-2 ${errors.confirmPassword ? 'border-red-500' : 'border-gray-300 dark:border-gray-600'} focus-within:border-pink-500 rounded-xl transition-all duration-300 bg-white dark:bg-gray-700`}>
+                <div className="pl-4 pr-2">
+                  <FaLock className={`text-lg ${errors.confirmPassword ? 'text-red-500' : 'text-gray-400 dark:text-gray-500'} transition-colors`} />
+                </div>
+                <input
+                  type={showConfirmPassword ? "text" : "password"}
+                  placeholder={t("Confirm Password")}
+                  value={ConfirmPassword}
+                  onChange={(e) => {
+                    setConfirmPassword(e.target.value);
+                    setErrors({ ...errors, confirmPassword: "" });
+                  }}
+                  className="w-full px-2 py-4 outline-none text-gray-800 dark:text-gray-100 placeholder-gray-400 dark:placeholder-gray-500 bg-transparent"
+                />
+                <button
+                  onClick={() => setShowConfirmPassword(!showConfirmPassword)}
+                  className="pr-4 hover:scale-110 transition-transform"
+                  type="button"
+                >
+                  {showConfirmPassword ? (
+                    <FaEye className="text-lg text-gray-400 dark:text-gray-500 hover:text-pink-500 transition-colors" />
+                  ) : (
+                    <FaEyeSlash className="text-lg text-gray-400 dark:text-gray-500 hover:text-pink-500 transition-colors" />
+                  )}
+                </button>
+                {ConfirmPassword && Password === ConfirmPassword && (
+                  <div className="absolute right-14">
+                    <FaCheck className="text-green-500" />
+                  </div>
+                )}
+              </div>
+              {errors.confirmPassword && (
+                <p className="text-red-500 text-xs mt-1 ml-1">{errors.confirmPassword}</p>
+              )}
+            </div>
+
+            {/* Bio (Optional) */}
+            <div>
+              <textarea
+                placeholder="Bio (Optional)"
+                value={Bio}
+                onChange={(e) => setbio(e.target.value)}
+                rows="3"
+                className="w-full px-4 py-4 border-2 border-gray-300 dark:border-gray-600 bg-white dark:bg-gray-700 focus:border-pink-500 rounded-xl outline-none text-gray-800 dark:text-gray-100 placeholder-gray-400 dark:placeholder-gray-500 resize-none transition-all duration-300"
+              />
+            </div>
+
+            {/* Referral Code (Optional) */}
+            <div>
+              <input
+                type="text"
+                placeholder="Referral Code (Optional)"
+                value={ReferralCode}
+                onChange={(e) => setReferralCode(e.target.value)}
+                className="w-full px-4 py-4 border-2 border-gray-300 dark:border-gray-600 bg-white dark:bg-gray-700 focus:border-pink-500 rounded-xl outline-none text-gray-800 dark:text-gray-100 placeholder-gray-400 dark:placeholder-gray-500 transition-all duration-300"
+              />
+            </div>
+
+            {/* Terms Checkbox */}
+            <div>
+              <label className="flex items-start gap-3 cursor-pointer group">
+                <div className="relative flex items-center justify-center">
+                  <input
+                    type="checkbox"
+                    checked={termsAccepted}
+                    onChange={(e) => {
+                      setTermsAccepted(e.target.checked);
+                      setErrors({ ...errors, terms: "" });
+                    }}
+                    className="w-5 h-5 border-2 border-gray-300 dark:border-gray-600 rounded cursor-pointer appearance-none checked:bg-gradient-to-r checked:from-pink-500 checked:to-orange-500 checked:border-transparent transition-all"
+                  />
+                  {termsAccepted && (
+                    <FaCheck className="absolute text-white text-xs pointer-events-none" />
+                  )}
+                </div>
+                <span className="text-sm text-gray-600 dark:text-gray-300 leading-tight">
+                  {t('I agree to the')}{" "}
+                  <Link to="/terms" className="text-pink-500 font-semibold hover:text-pink-600 dark:hover:text-pink-400">
+                    {t('Terms of Service')}
+                  </Link>{" "}
+                  {t('and')}{" "}
+                  <Link to="/privacy" className="text-pink-500 font-semibold hover:text-pink-600 dark:hover:text-pink-400">
+                    {t('Privacy Policy')}
+                  </Link>
+                </span>
+              </label>
+              {errors.terms && (
+                <p className="text-red-500 text-xs mt-1 ml-1">{errors.terms}</p>
+              )}
+            </div>
+
+            {/* Create Account Button */}
+            <button
+              onClick={SubmitHandler}
+              disabled={isLoading}
+              className="w-full bg-gradient-to-r from-pink-500 via-red-500 to-orange-500 text-white font-bold text-lg py-4 rounded-xl shadow-lg hover:shadow-xl transform hover:scale-[1.02] transition-all duration-300 disabled:opacity-70 disabled:cursor-not-allowed flex items-center justify-center gap-2"
+            >
+              {isLoading ? (
+                <div className="flex items-center justify-center gap-2">
+                  <div className="w-5 h-5 border-2 border-white border-t-transparent rounded-full animate-spin"></div>
+                  <span>{t("Create Account")}...</span>
+                </div>
+              ) : (
+                <>
+                  <span>{t("Create Account")}</span>
+                  <FaArrowRight className="text-lg" />
+                </>
+              )}
+            </button>
+          </div>
+
+          {/* Sign In Link */}
+          <div className="mt-8 text-center">
+            <p className="text-gray-600 dark:text-gray-300">
+              {t("Already have an account?")}{" "}
+              <Link
+                to="/"
+                className="font-semibold text-pink-500 hover:text-pink-600 dark:hover:text-pink-400 transition-colors"
+              >
+                {t("Sign In")}
+              </Link>
+            </p>
+          </div>
+
+          {/* Footer Links */}
+          <div className="mt-6 flex items-center justify-center gap-4 text-xs text-gray-500 dark:text-gray-400">
+            <Link to="/privacy" className="hover:text-pink-500 dark:hover:text-pink-400 transition-colors">
+              {t('Privacy Policy')}
+            </Link>
+            <span>•</span>
+            <Link to="/terms" className="hover:text-pink-500 dark:hover:text-pink-400 transition-colors">
+              {t('Terms of Service')}
+            </Link>
+          </div>
+        </div>
+      </div>
+    </div>
+  );
+};
+
+export default Register;
+/* jshint ignore:end */